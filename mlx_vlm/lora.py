--- conflicted
+++ resolved
@@ -3,15 +3,14 @@
 
 import mlx.optimizers as optim
 
-<<<<<<< HEAD
+## my
 from .trainers import TrainingArgs, GRPOTrainingArgs, save_adapter, save_full_model, train_sft, train_grpo
 from .trainers.dataset import load_and_prepare_dataset
-from .trainers.utils import get_peft_model, print_trainable_parameters
-=======
+from .trainers.utils import get_peft_model, print_trainable_parameters, apply_lora_layers, find_all_linear_name
+## prince
 from .prompt_utils import apply_chat_template
 from .trainer import Dataset, Trainer, save_adapter
-from .trainer.utils import apply_lora_layers, find_all_linear_names, get_peft_model
->>>>>>> 808fac8b
+## done
 from .utils import load, load_image_processor
 from .trainers.callback import WandBCallback, CustomTrainingCallback
 
@@ -33,7 +32,15 @@
         image_processor=image_processor,
     )
 
-<<<<<<< HEAD
+    adapter_path = args.adapter_path
+    if adapter_path:
+        logger.info(f"\033[32mResuming from adapter path {adapter_path}\033[0m")
+        logger.info(
+            f"\033[32mLora rank, alpha, and dropout will be loaded from adapter_config.json file\033[0m"
+        )
+
+        model = apply_lora_layers(model, adapter_path)
+        
     if args.full_weight_training:
         logger.info(f"\033[32mUsing full weight training (all parameters will be trained)\033[0m")
     else:
@@ -53,28 +60,6 @@
 
 
     print_trainable_parameters(model)
-=======
-    adapter_path = args.adapter_path
-    if adapter_path:
-        logger.info(f"\033[32mResuming from adapter path {adapter_path}\033[0m")
-        logger.info(
-            f"\033[32mLora rank, alpha, and dropout will be loaded from adapter_config.json file\033[0m"
-        )
-
-        model = apply_lora_layers(model, adapter_path)
-
-    else:
-        logger.info(f"\033[32mSetting up LoRA\033[0m")
-
-        list_of_modules = find_all_linear_names(model.language_model)
-        model = get_peft_model(
-            model,
-            list_of_modules,
-            rank=args.lora_rank,
-            alpha=args.lora_alpha,
-            dropout=args.lora_dropout,
-        )
->>>>>>> 808fac8b
 
     logger.info(f"\033[32mSetting up optimizer\033[0m")
     optimizer = optim.Adam(learning_rate=args.learning_rate)
