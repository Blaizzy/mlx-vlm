import inspect
import unittest

import mlx.core as mx
from mlx.utils import tree_map


class TestModels(unittest.TestCase):

    def language_test_runner(self, model, model_type, vocab_size, num_layers):
        self.assertEqual(model.model_type, model_type)
        self.assertEqual(len(model.layers), num_layers)

        batch_size = 1

        for t in [mx.float32, mx.float16]:
            model.update(tree_map(lambda p: p.astype(t), model.parameters()))

            inputs = mx.array([[0, 1]])
            outputs = model(inputs)
            logits = outputs.logits
            self.assertEqual(logits.shape, (batch_size, 2, vocab_size))
            self.assertEqual(logits.dtype, t)

            outputs = model(mx.argmax(logits[0, -1:, :], keepdims=True), cache=None)
            logits = outputs.logits
            self.assertEqual(logits.shape, (batch_size, 1, vocab_size))
            self.assertEqual(logits.dtype, t)

    def mm_projector_test_runner(
        self, mm_projector, vision_hidden_size, text_hidden_size
    ):

        batch_size = 1

        for t in [mx.float32, mx.float16]:
            mm_projector.update(
                tree_map(lambda p: p.astype(t), mm_projector.parameters())
            )

            vision_features = mx.random.uniform(
                shape=(batch_size, vision_hidden_size), dtype=t
            )
            input_tensor = mx.array(vision_features)

            outputs = mm_projector(input_tensor)
            self.assertEqual(outputs.shape, (batch_size, text_hidden_size))
            self.assertEqual(outputs.dtype, t)

    def vision_test_runner(
        self,
        vision_tower,
        model_type,
        vision_hidden_size,
        num_channels,
        image_size: tuple,
        vision_feature_layer=-2,
        channel_first=False,
        **kwargs,
    ):
        for t in [mx.float32, mx.float16]:
            vision_tower.update(
                tree_map(lambda p: p.astype(t), vision_tower.parameters())
            )
            self.assertEqual(vision_tower.model_type, model_type)

            if model_type == "llama4_vision_model":
                vision_hidden_size = kwargs.pop(
                    "projector_output_dim", vision_hidden_size
                )

            batch_size = kwargs.pop("batch_size", 1)
            if model_type in ["qwen2_5_vl", "glm4v_moe"]:
                input_tensor = mx.random.uniform(shape=(image_size[0], image_size[1]))
            else:
                shape = (
                    (batch_size, num_channels, image_size[0], image_size[1])
                    if channel_first
                    else (batch_size, image_size[0], image_size[1], num_channels)
                )
                input_tensor = mx.random.uniform(shape=shape)

            if "image_masks" in inspect.signature(vision_tower.__call__).parameters:
                input_tensor = input_tensor.transpose(0, 3, 1, 2)
                image_masks = mx.ones((batch_size, num_channels, image_size[0]))
                kwargs["image_masks"] = image_masks

            input_tensor = input_tensor.astype(t)

            if (
                "output_hidden_states"
                in inspect.signature(vision_tower.__call__).parameters
            ):
                hidden_states = vision_tower(
                    input_tensor, output_hidden_states=True, **kwargs
                )
            else:
                hidden_states = vision_tower(input_tensor, **kwargs)

            hidden_states = hidden_states[vision_feature_layer]

            # Check vision hidden feature layer's shape matches the expected hidden size
            if channel_first:
                if model_type == "llama4_vision_model":

                    self.assertEqual(hidden_states.shape[1], vision_hidden_size)
                else:
                    self.assertEqual(hidden_states.shape[1], vision_hidden_size)
            else:
                self.assertEqual(hidden_states.shape[-1], vision_hidden_size)

            self.assertEqual(hidden_states.dtype, t)

    def test_llava_bunny(self):
        from mlx_vlm.models import llava_bunny

        text_config = llava_bunny.TextConfig(
            model_type="qwen2",
            hidden_size=4096,
            num_hidden_layers=32,
            intermediate_size=11008,
            num_attention_heads=32,
            rms_norm_eps=1e-6,
            vocab_size=32000,
            num_key_value_heads=32,
            rope_theta=10000.0,
            rope_traditional=False,
            rope_scaling=None,
        )

        vision_config = llava_bunny.VisionConfig(
            model_type="siglip_vision_model",
            num_hidden_layers=27,
            hidden_size=1152,
            intermediate_size=4304,
            num_attention_heads=16,
            image_size=384,
            patch_size=14,
            projection_dim=768,
            vocab_size=32000,
            num_channels=3,
            layer_norm_eps=1e-6,
        )

        config = llava_bunny.ModelConfig(
            text_config=text_config,
            vision_config=vision_config,
            model_type="llava-qwen2",
            auto_map={
                "AutoConfig": "configuration_llava_qwen2.LlavaQwen2Config",
                "AutoModelForCausalLM": "modeling_llava_qwen2.LlavaQwen2ForCausalLM",
            },
            hidden_size=1024,
            mm_hidden_size=1152,
            mm_projector_type="mlp2x_gelu",
            ignore_index=-100,
            image_token_index=-200,
            vocab_size=151936,
        )

        model = llava_bunny.Model(config)

        self.language_test_runner(
            model.language_model,
            config.text_config.model_type,
            config.text_config.vocab_size,
            config.text_config.num_hidden_layers,
        )

        self.mm_projector_test_runner(
            model.mm_projector,
            config.vision_config.hidden_size,
            config.text_config.hidden_size,
        )

        self.vision_test_runner(
            model.vision_tower.vision_tower,
            config.vision_config.model_type,
            config.vision_config.hidden_size,
            config.vision_config.num_channels,
            (config.vision_config.image_size, config.vision_config.image_size),
        )

    def test_llava_next(self):
        from mlx_vlm.models import llava_next

        text_config = llava_next.TextConfig(
            model_type="llama",
            hidden_size=4096,
            num_hidden_layers=32,
            intermediate_size=11008,
            num_attention_heads=32,
            rms_norm_eps=1e-5,
            vocab_size=32000,
            num_key_value_heads=32,
            rope_theta=10000.0,
            rope_traditional=False,
            rope_scaling=None,
        )

        vision_config = llava_next.VisionConfig(
            model_type="clip_vision_model",
            num_hidden_layers=23,
            hidden_size=1024,
            intermediate_size=4096,
            num_attention_heads=16,
            image_size=336,
            patch_size=14,
            projection_dim=768,
            vocab_size=32000,
            num_channels=3,
            layer_norm_eps=1e-6,
        )

        config = llava_next.ModelConfig(
            text_config=text_config,
            vision_config=vision_config,
            model_type="llava",
            ignore_index=-100,
            image_token_index=32000,
            vocab_size=32000,
            vision_feature_layer=-2,
            vision_feature_select_strategy="default",
        )

        model = llava_next.Model(config)

        self.language_test_runner(
            model.language_model,
            config.text_config.model_type,
            config.text_config.vocab_size,
            config.text_config.num_hidden_layers,
        )

        self.mm_projector_test_runner(
            model.multi_modal_projector,
            config.vision_config.hidden_size,
            config.text_config.hidden_size,
        )

        self.vision_test_runner(
            model.vision_tower,
            config.vision_config.model_type,
            config.vision_config.hidden_size,
            config.vision_config.num_channels,
            (config.vision_config.image_size, config.vision_config.image_size),
        )

    def test_llava(self):
        from mlx_vlm.models import llava

        text_config = llava.TextConfig(
            model_type="llama",
            hidden_size=4096,
            num_hidden_layers=32,
            intermediate_size=11008,
            num_attention_heads=32,
            rms_norm_eps=1e-5,
            vocab_size=32000,
            num_key_value_heads=32,
            rope_theta=10000.0,
            rope_traditional=False,
            rope_scaling=None,
        )

        vision_config = llava.VisionConfig(
            model_type="clip_vision_model",
            num_hidden_layers=23,
            hidden_size=1024,
            intermediate_size=4096,
            num_attention_heads=16,
            image_size=336,
            patch_size=14,
            projection_dim=768,
            vocab_size=32000,
            num_channels=3,
            layer_norm_eps=1e-6,
        )

        config = llava.ModelConfig(
            text_config=text_config,
            vision_config=vision_config,
            model_type="llava",
            ignore_index=-100,
            image_token_index=32000,
            vocab_size=32000,
            vision_feature_layer=-2,
            vision_feature_select_strategy="default",
        )

        model = llava.Model(config)

        self.language_test_runner(
            model.language_model,
            config.text_config.model_type,
            config.text_config.vocab_size,
            config.text_config.num_hidden_layers,
        )

        self.mm_projector_test_runner(
            model.multi_modal_projector,
            config.vision_config.hidden_size,
            config.text_config.hidden_size,
        )

        self.vision_test_runner(
            model.vision_tower,
            config.vision_config.model_type,
            config.vision_config.hidden_size,
            config.vision_config.num_channels,
            (config.vision_config.image_size, config.vision_config.image_size),
        )

    def test_idefics2(self):
        from mlx_vlm.models import idefics2

        text_config = idefics2.TextConfig(
            model_type="mistral",
            hidden_size=4096,
            num_hidden_layers=32,
            intermediate_size=14336,
            num_attention_heads=32,
            rms_norm_eps=1e-5,
            vocab_size=32000,
            num_key_value_heads=8,
            rope_theta=10000.0,
            rope_traditional=False,
        )

        vision_config = idefics2.VisionConfig(
            model_type="idefics2",
            num_hidden_layers=27,
            hidden_size=1152,
            intermediate_size=4304,
            num_attention_heads=16,
            image_size=980,
            patch_size=14,
            num_channels=3,
            layer_norm_eps=1e-6,
        )

        perceiver_config = idefics2.PerceiverConfig(
            model_type="idefics2Perceiver",
            resampler_n_latents=64,
            resampler_depth=3,
            resampler_n_heads=16,
            resampler_head_dim=96,
            num_key_value_heads=4,
        )

        config = idefics2.ModelConfig(
            text_config=text_config,
            vision_config=vision_config,
            perceiver_config=perceiver_config,
            model_type="idefics2",
            ignore_index=-100,
            image_token_index=32001,
        )

        model = idefics2.Model(config)

        self.language_test_runner(
            model.language_model,
            config.text_config.model_type,
            config.text_config.vocab_size,
            config.text_config.num_hidden_layers,
        )

        self.vision_test_runner(
            model.vision_model,
            config.vision_config.model_type,
            config.vision_config.hidden_size,
            config.vision_config.num_channels,
            (config.vision_config.image_size, config.vision_config.image_size),
        )

    def test_idefics3(self):
        from mlx_vlm.models import idefics3

        text_config = idefics3.TextConfig(
            model_type="idefics3",
            hidden_size=2048,
            num_hidden_layers=24,
            intermediate_size=8192,
            num_attention_heads=32,
            rms_norm_eps=1e-5,
            vocab_size=49155,
            num_key_value_heads=32,
            rope_theta=273768.0,
            rope_traditional=False,
        )

        vision_config = idefics3.VisionConfig(
            model_type="idefics3",
            num_hidden_layers=27,
            hidden_size=1152,
            intermediate_size=4304,
            num_attention_heads=16,
            image_size=384,
            patch_size=14,
            num_channels=3,
            layer_norm_eps=1e-6,
        )

        config = idefics3.ModelConfig(
            text_config=text_config,
            vision_config=vision_config,
            model_type="idefics3",
            ignore_index=-100,
            image_token_id=49153,
        )

        model = idefics3.Model(config)

        self.language_test_runner(
            model.language_model,
            config.text_config.model_type,
            config.text_config.vocab_size,
            config.text_config.num_hidden_layers,
        )

        self.vision_test_runner(
            model.vision_model,
            config.vision_config.model_type,
            config.vision_config.hidden_size,
            config.vision_config.num_channels,
            (config.vision_config.image_size, config.vision_config.image_size),
        )

    def test_internvl_chat(self):
        from mlx_vlm.models import internvl_chat

        test_config = internvl_chat.TextConfig(
            model_type="qwen2",
            hidden_size=3584,
            num_hidden_layers=5,
            intermediate_size=18944,
            num_attention_heads=28,
            rms_norm_eps=1e-6,
            max_window_layers=16,
            use_sliding_window=False,
            vocab_size=151674,
            num_key_value_heads=4,
            rope_theta=1000000.0,
            rope_scaling={"factor": 2.0, "rope_type": "dynamic", "type": "dynamic"},
            hidden_act="silu",
            max_position_embeddings=32768,
        )

        vision_config = internvl_chat.VisionConfig(
            model_type="intern_vit_6b",
            num_hidden_layers=5,
            hidden_size=1152,
            intermediate_size=4304,
            num_attention_heads=16,
            image_size=384,
            patch_size=14,
            num_channels=3,
            layer_norm_eps=1e-6,
        )

        config = internvl_chat.ModelConfig(
            text_config=test_config,
            vision_config=vision_config,
            model_type="internvl_chat",
            ignore_index=-100,
            image_token_index=151667,
        )

        model = internvl_chat.Model(config)

        self.language_test_runner(
            model.language_model,
            config.text_config.model_type,
            config.text_config.vocab_size,
            config.text_config.num_hidden_layers,
        )

        self.vision_test_runner(
            model.vision_model,
            config.vision_config.model_type,
            config.vision_config.hidden_size,
            config.vision_config.num_channels,
            (config.vision_config.image_size, config.vision_config.image_size),
        )

    def test_paligemma(self):
        from mlx_vlm.models import paligemma

        text_config = paligemma.TextConfig(
            model_type="gemma",
            hidden_size=2048,
            num_hidden_layers=18,
            intermediate_size=16384,
            num_attention_heads=8,
            rms_norm_eps=1e-6,
            vocab_size=257216,
            num_key_value_heads=1,
            rope_theta=10000.0,
            rope_traditional=False,
        )

        vision_config = paligemma.VisionConfig(
            model_type="siglip_vision_model",
            num_hidden_layers=27,
            hidden_size=1152,
            intermediate_size=4304,
            num_attention_heads=16,
            image_size=224,
            patch_size=14,
            projection_dim=2048,
            num_channels=3,
            layer_norm_eps=1e-6,
        )

        config = paligemma.ModelConfig(
            text_config=text_config,
            vision_config=vision_config,
            model_type="paligemma",
            ignore_index=-100,
            image_token_index=257152,
            hidden_size=2048,
            vocab_size=257216,
        )

        model = paligemma.Model(config)

        self.language_test_runner(
            model.language_model,
            config.text_config.model_type,
            config.text_config.vocab_size,
            config.text_config.num_hidden_layers,
        )

        self.mm_projector_test_runner(
            model.multi_modal_projector,
            config.vision_config.hidden_size,
            config.text_config.hidden_size,
        )

        self.vision_test_runner(
            model.vision_tower,
            config.vision_config.model_type,
            config.vision_config.hidden_size,
            config.vision_config.num_channels,
            (config.vision_config.image_size, config.vision_config.image_size),
        )

    def test_multi_modality(self):
        from mlx_vlm.models import multi_modality

        text_config = multi_modality.TextConfig(
            model_type="llama",
            hidden_size=2048,
            num_hidden_layers=24,
            intermediate_size=5632,
            num_attention_heads=16,
            rms_norm_eps=1e-6,
            vocab_size=32000,
            rope_theta=10000.0,
            rope_traditional=False,
            rope_scaling=None,
        )

        vision_config = multi_modality.VisionConfig(
            model_type="vision",
            num_hidden_layers=24,
            hidden_size=1024,
            intermediate_size=4096,
            num_attention_heads=16,
            image_size=384,
            patch_size=14,
            num_channels=3,
            layer_norm_eps=1e-5,
            params={},
        )

        projector_config = multi_modality.ProjectorConfig(
            cls="MlpProjector",
            model_type="projector",
            params={
                "depth": 2,
                "input_dim": 1024,
                "n_embed": 2048,
                "projector_type": "mlp_gelu",
            },
        )

        config = multi_modality.ModelConfig(
            text_config=text_config,
            vision_config=vision_config,
            projector_config=projector_config,
            model_type="multi_modality",
            ignore_index=-100,
            image_token_index=100015,
            vocab_size=32000,
        )

        model = multi_modality.Model(config)

        self.language_test_runner(
            model.language_model,
            config.text_config.model_type,
            config.text_config.vocab_size,
            config.text_config.num_hidden_layers,
        )

        self.mm_projector_test_runner(
            model.aligner,
            config.vision_config.hidden_size,
            config.text_config.hidden_size,
        )

        self.vision_test_runner(
            model.vision_model,
            config.vision_config.model_type,
            config.vision_config.hidden_size,
            config.vision_config.num_channels,
            (config.vision_config.image_size, config.vision_config.image_size),
        )

    def test_phi3_v(self):
        from mlx_vlm.models import phi3_v

        text_config = phi3_v.TextConfig()

        vision_config = phi3_v.VisionConfig(
            model_type="phi3_v",
            image_dim_out=1024,
            model_name="openai/clip-vit-large-patch14-336",
            name="clip_vision_model",
            num_img_tokens=144,
        )

        config = phi3_v.ModelConfig(
            text_config=text_config,
            vision_config=vision_config,
            **{
                "hidden_size": 3072,
                "intermediate_size": 8192,
                "max_position_embeddings": 131072,
                "model_type": "phi3_v",
                "num_attention_heads": 32,
                "num_hidden_layers": 32,
                "num_key_value_heads": 32,
                "original_max_position_embeddings": 4096,
                "rms_norm_eps": 1e-05,
                "rope_scaling": {
                    "long_factor": [
                        1.0299999713897705,
                        1.0499999523162842,
                        1.0499999523162842,
                        1.0799999237060547,
                        1.2299998998641968,
                        1.2299998998641968,
                        1.2999999523162842,
                        1.4499999284744263,
                        1.5999999046325684,
                        1.6499998569488525,
                        1.8999998569488525,
                        2.859999895095825,
                        3.68999981880188,
                        5.419999599456787,
                        5.489999771118164,
                        5.489999771118164,
                        9.09000015258789,
                        11.579999923706055,
                        15.65999984741211,
                        15.769999504089355,
                        15.789999961853027,
                        18.360000610351562,
                        21.989999771118164,
                        23.079999923706055,
                        30.009998321533203,
                        32.35000228881836,
                        32.590003967285156,
                        35.56000518798828,
                        39.95000457763672,
                        53.840003967285156,
                        56.20000457763672,
                        57.95000457763672,
                        59.29000473022461,
                        59.77000427246094,
                        59.920005798339844,
                        61.190006256103516,
                        61.96000671386719,
                        62.50000762939453,
                        63.3700065612793,
                        63.48000717163086,
                        63.48000717163086,
                        63.66000747680664,
                        63.850006103515625,
                        64.08000946044922,
                        64.760009765625,
                        64.80001068115234,
                        64.81001281738281,
                        64.81001281738281,
                    ],
                    "short_factor": [
                        1.05,
                        1.05,
                        1.05,
                        1.1,
                        1.1,
                        1.1,
                        1.2500000000000002,
                        1.2500000000000002,
                        1.4000000000000004,
                        1.4500000000000004,
                        1.5500000000000005,
                        1.8500000000000008,
                        1.9000000000000008,
                        2.000000000000001,
                        2.000000000000001,
                        2.000000000000001,
                        2.000000000000001,
                        2.000000000000001,
                        2.000000000000001,
                        2.000000000000001,
                        2.000000000000001,
                        2.000000000000001,
                        2.000000000000001,
                        2.000000000000001,
                        2.000000000000001,
                        2.000000000000001,
                        2.000000000000001,
                        2.000000000000001,
                        2.000000000000001,
                        2.000000000000001,
                        2.000000000000001,
                        2.000000000000001,
                        2.1000000000000005,
                        2.1000000000000005,
                        2.2,
                        2.3499999999999996,
                        2.3499999999999996,
                        2.3499999999999996,
                        2.3499999999999996,
                        2.3999999999999995,
                        2.3999999999999995,
                        2.6499999999999986,
                        2.6999999999999984,
                        2.8999999999999977,
                        2.9499999999999975,
                        3.049999999999997,
                        3.049999999999997,
                        3.049999999999997,
                    ],
                    "type": "su",
                },
                "rope_theta": 10000.0,
                "vocab_size": 32064,
            },
        )

        model = phi3_v.Model(config)

        self.language_test_runner(
            model.language_model,
            config.model_type,
            config.vocab_size,
            config.num_hidden_layers,
        )

        self.vision_test_runner(
            model.vision_model,
            config.vision_config.model_type,
            config.vision_config.hidden_size,
            config.vision_config.num_channels,
            (config.vision_config.image_size, config.vision_config.image_size),
        )

    def test_pixtral(self):
        from mlx_vlm.models import pixtral

        text_config = pixtral.TextConfig(
            model_type="mistral",
            hidden_size=4096,
            num_hidden_layers=32,
            intermediate_size=11008,
            num_attention_heads=32,
            rms_norm_eps=1e-5,
            vocab_size=32000,
            num_key_value_heads=32,
            rope_theta=10000.0,
            rope_traditional=False,
            rope_scaling=None,
        )

        vision_config = pixtral.VisionConfig(
            model_type="pixtral",
            num_hidden_layers=24,
            hidden_size=1024,
            intermediate_size=4096,
            num_attention_heads=16,
            image_size=336,
            patch_size=14,
            projection_dim=768,
            vocab_size=32000,
            num_channels=3,
            rms_norm_eps=1e-6,
        )

        config = pixtral.ModelConfig(
            text_config=text_config,
            vision_config=vision_config,
            model_type="pixtral",
            ignore_index=-100,
            image_token_index=32000,
            vocab_size=32000,
            vision_feature_layer=-2,
            vision_feature_select_strategy="default",
        )

        model = pixtral.Model(config)

    def test_qwen2_vl(self):
        from mlx_vlm.models import qwen2_vl

        text_config = qwen2_vl.TextConfig(
            model_type="qwen2_vl",
            hidden_size=32,
            num_hidden_layers=4,
            intermediate_size=37,
            num_attention_heads=4,
            rms_norm_eps=1e-6,
            vocab_size=152064,
            num_key_value_heads=4,
            max_position_embeddings=512,
            rope_theta=10000,
            rope_scaling={"type": "mrope", "mrope_section": [2, 1, 1]},
            tie_word_embeddings=False,
        )

        vision_config = qwen2_vl.VisionConfig(
            model_type="qwen2_vl",
            depth=2,
            embed_dim=32,
            hidden_size=32,
            image_size=224,
            num_heads=4,
            patch_size=14,
            mlp_ratio=4,
            in_channels=3,
            spatial_merge_size=1,
            temporal_patch_size=2,
        )

        config = qwen2_vl.ModelConfig(
            model_type="qwen2_vl",
            text_config=text_config,
            vision_config=vision_config,
            image_token_id=151655,
            vocab_size=32000,
        )

        model = qwen2_vl.Model(config)

        self.language_test_runner(
            model.language_model,
            config.text_config.model_type,
            config.text_config.vocab_size,
            config.text_config.num_hidden_layers,
        )

        self.vision_test_runner(
            model.vision_tower,
            config.vision_config.model_type,
            config.vision_config.hidden_size,
            config.vision_config.in_channels,
            (config.vision_config.image_size, config.vision_config.image_size),
            vision_feature_layer=-1,
            grid_thw=mx.ones((1, 3)),  # image temporals shape (num_images, 3)
        )

    def test_qwen2_5_vl(self):
        from mlx_vlm.models import qwen2_5_vl

        text_config = qwen2_5_vl.TextConfig(
            model_type="qwen2_5_vl",
            hidden_size=1280,
            num_hidden_layers=32,
            intermediate_size=3420,
            num_attention_heads=16,
            rms_norm_eps=1e-6,
            vocab_size=32000,
            num_key_value_heads=16,
            max_position_embeddings=128000,
            rope_theta=1000000.0,
            rope_traditional=False,
            rope_scaling={"type": "mrope", "mrope_section": [2, 1, 1]},
            tie_word_embeddings=True,
        )

        vision_config = qwen2_5_vl.VisionConfig(
            model_type="qwen2_5_vl",
            depth=32,
            hidden_size=1280,
            intermediate_size=3420,
            out_hidden_size=1536,
            num_heads=16,
            image_size=384,
            vocab_size=32000,
            mlp_ratio=4.0,
            in_channels=3,
            layer_norm_eps=1e-6,
            spatial_patch_size=14,
            spatial_merge_size=2,
            tokens_per_second=2,
            temporal_patch_size=2,
            window_size=112,
            patch_size=14,
            fullatt_block_indexes=[7, 15, 23, 31],
        )

        config = qwen2_5_vl.ModelConfig(
            model_type="qwen2_5_vl",
            text_config=text_config,
            vision_config=vision_config,
            image_token_id=151655,
            video_token_id=151656,
            vocab_size=32000,
        )

        model = qwen2_5_vl.Model(config)

        self.language_test_runner(
            model.language_model,
            config.text_config.model_type,
            config.text_config.vocab_size,
            config.text_config.num_hidden_layers,
        )

        self.vision_test_runner(
            model.vision_tower,
            config.vision_config.model_type,
            config.vision_config.out_hidden_size,
            config.vision_config.in_channels,
            (140, 1176),
            vision_feature_layer=-1,
            grid_thw=mx.array(
                [[1, 10, 14]], dtype=mx.int64
            ),  # image temporals shape (num_images, 3)
        )

<<<<<<< HEAD
    def test_glm4v_moe(self):
        from mlx_vlm.models import glm4v_moe

        text_config = glm4v_moe.TextConfig(
            model_type="glm4v_moe",
            vocab_size=257152,
            hidden_size=4096,
            intermediate_size=10944,
            max_position_embeddings=8192,
            moe_intermediate_size=13696,
            norm_topk_prob=False,
            num_attention_heads=32,
            n_group=1,
            head_dim=128,
            topk_group=1,
            n_shared_experts=2,
            n_routed_experts=16,
            routed_scaling_factor=1.0,
            num_experts_per_tok=2,
            first_k_dense_replace=1,
            num_hidden_layers=5,
            num_key_value_heads=2,
            rms_norm_eps=1e-5,
            rope_theta=5000000,
            use_qk_norm=True,
            attention_bias=False,
            partial_rotary_factor=0.5,
            rope_scaling={"rope_type": "default", "mrope_section": [8, 12, 12]},
            tie_word_embeddings=False,
        )

        vision_config = glm4v_moe.VisionConfig(
            model_type="glm4v_moe",
            depth=32,
            hidden_size=1280,
            intermediate_size=3420,
            out_hidden_size=1536,
            num_heads=16,
            patch_size=14,
            window_size=112,
            image_size=336,
            in_channels=3,
            rms_norm_eps=1e-05,
            attention_bias=False,
            attention_dropout=0.0,
            hidden_act="silu",
            initializer_range=0.02,
            spatial_merge_size=2,
            temporal_patch_size=2,
        )

        config = glm4v_moe.ModelConfig(
            text_config=text_config,
            vision_config=vision_config,
            model_type="glm4v_moe",
            vocab_size=257152,
            ignore_index=-100,
            image_token_index=151363,
            image_token_id=151363,
            video_token_index=151364,
            video_token_id=151364,
            vision_start_token_id=151339,
            vision_end_token_id=151340,
            hidden_size=2048,
            pad_token_id=0,
        )

        model = glm4v_moe.Model(config)
=======
    def test_lfm2_vl(self):
        from mlx_vlm.models import lfm2_vl

        text_config = lfm2_vl.TextConfig(
            layer_types=[
                "conv",
                "conv",
                "full_attention",
                "conv",
                "conv",
                "full_attention",
                "conv",
                "conv",
                "full_attention",
                "conv",
                "full_attention",
                "conv",
                "full_attention",
                "conv",
                "full_attention",
                "conv",
            ],
        )
        vision_config = lfm2_vl.VisionConfig()
        config = lfm2_vl.ModelConfig(
            text_config=text_config, vision_config=vision_config
        )
        model = lfm2_vl.Model(config)
>>>>>>> f02d63e8

        self.language_test_runner(
            model.language_model,
            config.text_config.model_type,
            config.text_config.vocab_size,
            config.text_config.num_hidden_layers,
        )

<<<<<<< HEAD
        self.vision_test_runner(
            model.vision_tower,
            config.vision_config.model_type,
            config.vision_config.out_hidden_size,
            config.vision_config.in_channels,
            (140, 1176),
            vision_feature_layer=-1,
            grid_thw=mx.array(
                [[1, 10, 14]], dtype=mx.int64
            ),  # image temporals shape (num_images, 3)
        )
=======
        # TODO: Add vision test runner for lfm2_vl
        # Rewrite inputs to be defined by the test classes
>>>>>>> f02d63e8

    def test_mllama(self):
        from mlx_vlm.models import mllama

        vision_config = mllama.VisionConfig(
            image_size=50,
            patch_size=14,
            num_channels=3,
            hidden_size=1280,
            intermediate_size=5120,
            num_hidden_layers=10,
            num_attention_heads=16,
            max_num_tiles=4,
            max_aspect_ratio_id=8,
            num_global_layers=8,
            norm_eps=1e-5,
            attention_dropout=0.0,
            hidden_dropout=0.0,
            vision_output_dim=7680,
            intermediate_layers_indices=[3, 7, 15, 23, 30],
        )

        text_config = mllama.TextConfig(
            model_type="mllama",
            hidden_size=4096,
            num_hidden_layers=10,
            intermediate_size=14336,
            num_attention_heads=16,
            rms_norm_eps=1e-6,
            vocab_size=32000,
        )

        model_config = mllama.ModelConfig(
            text_config=text_config,
            vision_config=vision_config,
            model_type="mllama",
            ignore_index=-100,
            image_token_index=128256,
            vision_feature_select_strategy="default",
            vision_feature_layer=-2,
            vocab_size=32000,
        )

        # Create the model
        model = mllama.Model(model_config)

        # Create dummy input data
        batch_size = 1
        seq_length = 5
        num_tiles = 4
        input_ids = mx.random.randint(0, 1000, (batch_size, seq_length))
        pixel_values = mx.random.normal((batch_size, 1, num_tiles, 3, 50, 50))
        mask = mx.ones((batch_size, seq_length))
        aspect_ratio_ids = mx.zeros((batch_size, 1), dtype=mx.int32)
        aspect_ratio_mask = mx.ones((batch_size, 1, num_tiles))
        cross_attention_mask = mx.ones((batch_size, seq_length, 1, num_tiles))

        # Forward pass
        output = model(
            input_ids=input_ids,
            pixel_values=pixel_values,
            mask=mask,
            aspect_ratio_ids=aspect_ratio_ids,
            aspect_ratio_mask=aspect_ratio_mask,
            cross_attention_mask=cross_attention_mask,
        )

        # Check output shape
        expected_shape = (batch_size, seq_length, model_config.vocab_size)
        self.assertEqual(output.logits.shape, expected_shape)

    def test_molmo(self):
        from mlx_vlm.models import molmo

        text_config = molmo.TextConfig()
        vision_config = molmo.VisionConfig()
        config = molmo.ModelConfig(text_config=text_config, vision_config=vision_config)
        model = molmo.Model(config)

        self.language_test_runner(
            model.language_model,
            config.text_config.model_type,
            config.text_config.vocab_size,
            config.text_config.n_layers,
        )

        self.vision_test_runner(
            model.vision_tower,
            config.vision_config.model_type,
            config.vision_config.d_model,
            config.vision_config.num_channels,
            (576, 588),
        )

    def test_florence2(self):
        from mlx_vlm.models import florence2

        text_config = florence2.TextConfig()
        vision_config = florence2.VisionConfig(drop_path_rate=0.0)
        config = florence2.ModelConfig(
            text_config=text_config, vision_config=vision_config
        )
        model = florence2.Model(config)

        # Create dummy data
        batch_size = 1
        seq_length = 590
        # Create dummy text inputs
        inputs_embeds = mx.zeros((batch_size, seq_length, config.text_config.d_model))

        # Create dummy masks and embeddings
        decoder_inputs_embeds = mx.zeros((batch_size, 1, config.text_config.d_model))

        # Forward pass
        output = model.language_model(
            inputs_embeds=inputs_embeds,
            decoder_inputs_embeds=decoder_inputs_embeds,
        )

        # Check output shape matches the example shape
        self.assertEqual(
            output.logits.shape, (batch_size, 1, config.text_config.vocab_size)
        )
        self.assertEqual(
            output.encoder_outputs.shape,
            (batch_size, seq_length, config.text_config.d_model),
        )

        self.vision_test_runner(
            model.vision_tower,
            config.vision_config.model_type,
            config.vision_config.dim_embed[-1],
            config.vision_config.in_chans,
            config.vision_config.image_size,
            channel_first=True,
        )

    def test_deepseek_vl_v2(self):
        from mlx_vlm.models import deepseek_vl_v2

        text_config = deepseek_vl_v2.TextConfig(model_type="text")
        vision_config = deepseek_vl_v2.VisionConfig(model_type="vision")
        projector_config = deepseek_vl_v2.ProjectorConfig()
        config = deepseek_vl_v2.ModelConfig(
            text_config=text_config,
            vision_config=vision_config,
            projector_config=projector_config,
            model_type="deepseek_v2",
        )
        model = deepseek_vl_v2.Model(config)

        self.language_test_runner(
            model.language_model,
            config.text_config.model_type,
            config.text_config.vocab_size,
            config.text_config.num_hidden_layers,
        )

        self.vision_test_runner(
            model.vision,
            config.vision_config.model_type,
            config.vision_config.width,
            config.vision_config.num_channels,
            (config.vision_config.image_size, config.vision_config.image_size),
        )

    def test_aya_vision(self):
        from mlx_vlm.models import aya_vision

        text_config = aya_vision.TextConfig(model_type="aya_vision")
        vision_config = aya_vision.VisionConfig(
            model_type="siglip_vision_model",
            hidden_size=1152,
            num_attention_heads=16,
            patch_size=14,
            num_hidden_layers=27,
        )
        config = aya_vision.ModelConfig(
            model_type="aya_vision",
            text_config=text_config,
            vision_config=vision_config,
        )
        model = aya_vision.Model(config)

        self.language_test_runner(
            model.language_model,
            config.text_config.model_type,
            config.text_config.vocab_size,
            config.text_config.num_hidden_layers,
        )

        self.vision_test_runner(
            model.vision_tower,
            config.vision_config.model_type,
            config.vision_config.hidden_size,
            config.vision_config.num_channels,
            (config.vision_config.image_size, config.vision_config.image_size),
        )

    def test_llama4(self):
        from mlx_vlm.models import llama4

        text_config = llama4.TextConfig(
            model_type="llama4_text",
            hidden_size=5120,
            num_hidden_layers=3,
            intermediate_size=8192,
            intermediate_size_mlp=16384,
            num_attention_heads=40,
            num_key_value_heads=8,
            rms_norm_eps=1e-05,
            vocab_size=32000,
            attention_chunk_size=8192,
            attention_dropout=0.0,
            head_dim=128,
            hidden_act="silu",
            attention_bias=False,
        )
        vision_config = llama4.VisionConfig(
            model_type="llama4_vision_model",
            image_size=336,
            patch_size=14,
            num_channels=3,
            num_hidden_layers=3,
            hidden_size=1408,
            intermediate_size=5632,
            num_attention_heads=16,
            norm_eps=1e-05,
            initializer_range=0.02,
            pixel_shuffle_ratio=0.5,
            projector_input_dim=4096,
            projector_output_dim=4096,
            projector_dropout=0.0,
            vision_output_dim=4096,
            rope_theta=10000,
            vision_feature_layer=-1,
            vision_feature_select_strategy="default",
        )
        config = llama4.ModelConfig(
            text_config=text_config,
            vision_config=vision_config,
            model_type="llama4",
        )
        model = llama4.Model(config)

        self.language_test_runner(
            model.language_model,
            config.text_config.model_type,
            config.text_config.vocab_size,
            config.text_config.num_hidden_layers,
        )

        self.vision_test_runner(
            model.vision_model,
            config.vision_config.model_type,
            config.vision_config.hidden_size,
            config.vision_config.num_channels,
            (config.vision_config.image_size, config.vision_config.image_size),
            channel_first=True,
            projector_output_dim=config.vision_config.projector_output_dim,
        )

    def test_kimi_vl(self):
        from mlx_vlm.models import kimi_vl

        text_config = kimi_vl.TextConfig()
        vision_config = kimi_vl.VisionConfig()
        config = kimi_vl.ModelConfig(
            text_config=text_config,
            vision_config=vision_config,
            model_type="kimi_vl",
        )
        model = kimi_vl.Model(config)

        self.language_test_runner(
            model.language_model,
            config.text_config.model_type,
            config.text_config.vocab_size,
            config.text_config.num_hidden_layers,
        )

        self.vision_test_runner(
            model.vision_tower,
            config.vision_config.model_type,
            config.vision_config.hidden_size,
            config.vision_config.num_channels,
            (config.vision_config.patch_size, config.vision_config.patch_size),
            grid_thw=mx.array(
                [[20, 28], [22, 28]], dtype=mx.int64
            ),  # image temporals shape (num_images, 3)
            batch_size=1176,
            vision_feature_layer=-1,
        )

    def test_gemma3(self):
        from mlx_vlm.models import gemma3

        text_config = gemma3.TextConfig(
            model_type="gemma3",
            hidden_size=2048,
            num_hidden_layers=18,
            intermediate_size=16384,
            num_attention_heads=8,
            rms_norm_eps=1e-6,
            vocab_size=257216,
        )
        vision_config = gemma3.VisionConfig(
            model_type="gemma3",
            image_size=224,
            patch_size=14,
            num_channels=3,
            num_hidden_layers=18,
            hidden_size=2048,
            intermediate_size=16384,
            num_attention_heads=8,
        )
        config = gemma3.ModelConfig(
            text_config=text_config, vision_config=vision_config, model_type="gemma3"
        )
        model = gemma3.Model(config)

        self.language_test_runner(
            model.language_model,
            config.text_config.model_type,
            config.text_config.vocab_size,
            config.text_config.num_hidden_layers,
        )

        self.vision_test_runner(
            model.vision_tower,
            config.vision_config.model_type,
            config.vision_config.hidden_size,
            config.vision_config.num_channels,
            (config.vision_config.image_size, config.vision_config.image_size),
        )


if __name__ == "__main__":
    unittest.main()<|MERGE_RESOLUTION|>--- conflicted
+++ resolved
@@ -943,7 +943,6 @@
             ),  # image temporals shape (num_images, 3)
         )
 
-<<<<<<< HEAD
     def test_glm4v_moe(self):
         from mlx_vlm.models import glm4v_moe
 
@@ -1012,7 +1011,26 @@
         )
 
         model = glm4v_moe.Model(config)
-=======
+        
+        self.language_test_runner(
+            model.language_model,
+            config.text_config.model_type,
+            config.text_config.vocab_size,
+            config.text_config.num_hidden_layers,
+        )
+        
+         self.vision_test_runner(
+            model.vision_tower,
+            config.vision_config.model_type,
+            config.vision_config.out_hidden_size,
+            config.vision_config.in_channels,
+            (140, 1176),
+            vision_feature_layer=-1,
+            grid_thw=mx.array(
+                [[1, 10, 14]], dtype=mx.int64
+            ),  # image temporals shape (num_images, 3)
+        )
+          
     def test_lfm2_vl(self):
         from mlx_vlm.models import lfm2_vl
 
@@ -1041,31 +1059,17 @@
             text_config=text_config, vision_config=vision_config
         )
         model = lfm2_vl.Model(config)
->>>>>>> f02d63e8
-
-        self.language_test_runner(
-            model.language_model,
-            config.text_config.model_type,
-            config.text_config.vocab_size,
-            config.text_config.num_hidden_layers,
-        )
-
-<<<<<<< HEAD
-        self.vision_test_runner(
-            model.vision_tower,
-            config.vision_config.model_type,
-            config.vision_config.out_hidden_size,
-            config.vision_config.in_channels,
-            (140, 1176),
-            vision_feature_layer=-1,
-            grid_thw=mx.array(
-                [[1, 10, 14]], dtype=mx.int64
-            ),  # image temporals shape (num_images, 3)
-        )
-=======
+
+        self.language_test_runner(
+            model.language_model,
+            config.text_config.model_type,
+            config.text_config.vocab_size,
+            config.text_config.num_hidden_layers,
+        )
+
         # TODO: Add vision test runner for lfm2_vl
         # Rewrite inputs to be defined by the test classes
->>>>>>> f02d63e8
+
 
     def test_mllama(self):
         from mlx_vlm.models import mllama
