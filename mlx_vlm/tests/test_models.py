--- conflicted
+++ resolved
@@ -1031,7 +1031,39 @@
             (config.vision_config.image_size, config.vision_config.image_size),
         )
 
-<<<<<<< HEAD
+    def test_aya_vision(self):
+        from mlx_vlm.models import aya_vision
+
+        text_config = aya_vision.TextConfig(model_type="aya_vision")
+        vision_config = aya_vision.VisionConfig(
+            model_type="siglip_vision_model",
+            hidden_size=1152,
+            num_attention_heads=16,
+            patch_size=14,
+            num_hidden_layers=27,
+        )
+        config = aya_vision.ModelConfig(
+            model_type="aya_vision",
+            text_config=text_config,
+            vision_config=vision_config,
+        )
+        model = aya_vision.Model(config)
+
+        self.language_test_runner(
+            model.language_model,
+            config.text_config.model_type,
+            config.text_config.vocab_size,
+            config.text_config.num_hidden_layers,
+        )
+
+        self.vision_test_runner(
+            model.vision_tower,
+            config.vision_config.model_type,
+            config.vision_config.hidden_size,
+            config.vision_config.num_channels,
+            (config.vision_config.image_size, config.vision_config.image_size),
+        )
+
     def test_gemma3(self):
         from mlx_vlm.models import gemma3
 
@@ -1058,25 +1090,6 @@
             text_config=text_config, vision_config=vision_config, model_type="gemma3"
         )
         model = gemma3.Model(config)
-=======
-    def test_aya_vision(self):
-        from mlx_vlm.models import aya_vision
-
-        text_config = aya_vision.TextConfig(model_type="aya_vision")
-        vision_config = aya_vision.VisionConfig(
-            model_type="siglip_vision_model",
-            hidden_size=1152,
-            num_attention_heads=16,
-            patch_size=14,
-            num_hidden_layers=27,
-        )
-        config = aya_vision.ModelConfig(
-            model_type="aya_vision",
-            text_config=text_config,
-            vision_config=vision_config,
-        )
-        model = aya_vision.Model(config)
->>>>>>> c227d390
 
         self.language_test_runner(
             model.language_model,
