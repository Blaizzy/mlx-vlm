--- conflicted
+++ resolved
@@ -692,74 +692,6 @@
             (config.vision_config.image_size, config.vision_config.image_size),
         )
 
-<<<<<<< HEAD
-=======
-    def test_qwen2_vl(self):
-        from mlx_vlm.models import qwen2_vl
-
-        text_config = qwen2_vl.TextConfig(
-            model_type="qwen2_vl",
-            hidden_size=4096,
-            num_hidden_layers=32,
-            intermediate_size=11008,
-            num_attention_heads=32,
-            rms_norm_eps=1e-5,
-            vocab_size=32000,
-            num_key_value_heads=32,
-            max_position_embeddings=32768,
-            rope_theta=10000.0,
-            rope_traditional=False,
-            rope_scaling={"mrope_section": [16, 24, 24]},
-            tie_word_embeddings=True,
-        )
-
-        vision_config = qwen2_vl.VisionConfig(
-            model_type="qwen2_vl",
-            depth=32,
-            embed_dim=1280,
-            hidden_size=1536,
-            num_heads=16,
-            image_size=384,
-            patch_size=14,
-            vocab_size=32000,
-            mlp_ratio=4.0,
-            in_channels=3,
-            layer_norm_eps=1e-6,
-            spatial_patch_size=14,
-            spatial_merge_size=2,
-            temporal_patch_size=2,
-        )
-
-        config = qwen2_vl.ModelConfig(
-            text_config=text_config,
-            vision_config=vision_config,
-            model_type="qwen2_vl",
-            ignore_index=-100,
-            image_token_index=32000,
-            vocab_size=32000,
-            vision_feature_layer=-2,
-            vision_feature_select_strategy="default",
-        )
-
-        model = qwen2_vl.Model(config)
-
-        self.language_test_runner(
-            model.language_model,
-            config.text_config.model_type,
-            config.text_config.vocab_size,
-            config.text_config.num_hidden_layers,
-        )
-        kwargs = {"grid_thw": mx.array([[1, 30, 46]])}
-        self.vision_test_runner(
-            model.vision_tower,
-            config.vision_config.model_type,
-            config.vision_config.hidden_size,
-            config.vision_config.in_channels,
-            (config.vision_config.image_size, config.vision_config.image_size),
-            **kwargs,
-        )
-
->>>>>>> 608adfc0
 
 if __name__ == "__main__":
     unittest.main()