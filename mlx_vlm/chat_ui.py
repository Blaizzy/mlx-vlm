import argparse

import gradio as gr

from mlx_vlm import load

from .prompt_utils import get_chat_template, get_message_json
from .utils import load, load_config, load_image_processor, stream_generate


def parse_arguments():
    parser = argparse.ArgumentParser(
        description="Generate text from an image using a model."
    )
    parser.add_argument(
        "--model",
        type=str,
        default="qnguyen3/nanoLLaVA",
        help="The path to the local model directory or Hugging Face repo.",
    )
    return parser.parse_args()


args = parse_arguments()
config = load_config(args.model)
model, processor = load(args.model, {"trust_remote_code": True})
image_processor = load_image_processor(args.model)


def chat(message, history, temperature, max_tokens):
<<<<<<< HEAD
    chat = []
    if len(message["files"]) >= 1:
        chat.append({"role": "user", "content": message["text"]})
    else:
        raise gr.Error("Please upload an image. Text only chat is not supported.")

    file = message["files"][-1]
    if model.config.model_type != "paligemma":
        prompt = apply_chat_template(processor, config, chat)
    if config["model_type"] != "paligemma":
        if len(message["files"]) >= 1:
            chat_history = []
            for item in history:
                chat_history.append({"role": "user", "content": item[0]})
                if item[1] is not None:
                    chat_history.append({"role": "assistant", "content": item[1]})

            chat_history.append({"role": "user", "content": message["text"]})

            messages = []
            for i, m in enumerate(chat_history):
                skip_token = True
                if i == len(chat_history) - 1 and m["role"] == "user":
                    skip_token = False
                messages.append(
                    get_message_json(
                        config["model_type"],
                        m["content"],
                        role=m["role"],
                        skip_image_token=skip_token,
                    )
                )

=======
    if config["model_type"] != "paligemma":
        if len(message["files"]) >= 1:
            chat_history = []
            for item in history:
                chat_history.append({"role": "user", "content": item[0]})
                if item[1] is not None:
                    chat_history.append({"role": "assistant", "content": item[1]})

            chat_history.append({"role": "user", "content": message["text"]})

            messages = []
            for i, m in enumerate(chat_history):
                skip_token = True
                if i == len(chat_history) - 1 and m["role"] == "user":
                    skip_token = False
                messages.append(
                    get_message_json(
                        config["model_type"],
                        m["content"],
                        role=m["role"],
                        skip_image_token=skip_token,
                    )
                )

>>>>>>> 62bb0ee2
            messages = get_chat_template(
                processor, messages, add_generation_prompt=True
            )

        else:
            raise gr.Error("Please upload an image. Text only chat is not supported.")
    else:
<<<<<<< HEAD
        prompt = message.text
=======
        messages = message["text"]

    files = message["files"][-1]["path"]
>>>>>>> 62bb0ee2

    response = ""
    for chunk in stream_generate(
        model, processor, file, prompt, image_processor, max_tokens, temp=temperature
    ):
        response += chunk
        yield response


demo = gr.ChatInterface(
    fn=chat,
    title="MLX-VLM Chat UI",
    additional_inputs_accordion=gr.Accordion(
        label="⚙️ Parameters", open=False, render=False
    ),
    additional_inputs=[
        gr.Slider(
            minimum=0, maximum=1, step=0.1, value=0.1, label="Temperature", render=False
        ),
        gr.Slider(
            minimum=128,
            maximum=4096,
            step=1,
            value=200,
            label="Max new tokens",
            render=False,
        ),
    ],
    description=f"Now Running {args.model}",
    multimodal=True,
)

demo.launch(inbrowser=True)<|MERGE_RESOLUTION|>--- conflicted
+++ resolved
@@ -28,16 +28,6 @@
 
 
 def chat(message, history, temperature, max_tokens):
-<<<<<<< HEAD
-    chat = []
-    if len(message["files"]) >= 1:
-        chat.append({"role": "user", "content": message["text"]})
-    else:
-        raise gr.Error("Please upload an image. Text only chat is not supported.")
-
-    file = message["files"][-1]
-    if model.config.model_type != "paligemma":
-        prompt = apply_chat_template(processor, config, chat)
     if config["model_type"] != "paligemma":
         if len(message["files"]) >= 1:
             chat_history = []
@@ -62,32 +52,6 @@
                     )
                 )
 
-=======
-    if config["model_type"] != "paligemma":
-        if len(message["files"]) >= 1:
-            chat_history = []
-            for item in history:
-                chat_history.append({"role": "user", "content": item[0]})
-                if item[1] is not None:
-                    chat_history.append({"role": "assistant", "content": item[1]})
-
-            chat_history.append({"role": "user", "content": message["text"]})
-
-            messages = []
-            for i, m in enumerate(chat_history):
-                skip_token = True
-                if i == len(chat_history) - 1 and m["role"] == "user":
-                    skip_token = False
-                messages.append(
-                    get_message_json(
-                        config["model_type"],
-                        m["content"],
-                        role=m["role"],
-                        skip_image_token=skip_token,
-                    )
-                )
-
->>>>>>> 62bb0ee2
             messages = get_chat_template(
                 processor, messages, add_generation_prompt=True
             )
@@ -95,13 +59,9 @@
         else:
             raise gr.Error("Please upload an image. Text only chat is not supported.")
     else:
-<<<<<<< HEAD
-        prompt = message.text
-=======
         messages = message["text"]
 
     files = message["files"][-1]["path"]
->>>>>>> 62bb0ee2
 
     response = ""
     for chunk in stream_generate(
