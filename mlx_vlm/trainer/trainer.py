# Copyright © 2024 MLX-VLM

import json
import time
from dataclasses import dataclass, field
from functools import partial
from pathlib import Path
from typing import Union

import mlx.core as mx
import mlx.nn as nn
import numpy as np
from mlx.nn.utils import average_gradients
from mlx.utils import tree_flatten, tree_map
from tqdm import tqdm

<<<<<<< HEAD
from .utils import grad_checkpoint, Colors, get_learning_rate
=======

def get_prompt(model_type, processor, conversation):
    if model_type == "paligemma":
        return conversation

    if "chat_template" in processor.__dict__.keys():
        prompt = processor.apply_chat_template(
            conversation,
            tokenize=False,
            add_generation_prompt=False,
        )
    elif "tokenizer" in processor.__dict__.keys():
        prompt = processor.tokenizer.apply_chat_template(
            conversation,
            tokenize=False,
            add_generation_prompt=False,
        )

    return prompt


class Dataset:
    def __init__(
        self,
        hf_dataset,
        config,
        processor,
        image_processor=None,
        take=None,
        split=None,
        image_resize_shape=None,
    ):
        if split is not None:
            self.dataset = hf_dataset[split]
        else:
            self.dataset = hf_dataset
        if take is not None:
            self.dataset = self.dataset.take(take)
        self.processor = processor
        self.config = config
        self.image_processor = image_processor
        self.image_resize_shape = image_resize_shape

    def __len__(self):
        return len(self.dataset)

    def __getitem__(self, idx):
        from mlx_vlm.utils import prepare_inputs

        item = self.dataset[idx]

        images = item.get("images", item.get("image", None))
        conversations = item.get("messages", item.get("conversations"))
        if images in (None, "", []):
            images = []
        prompts = []

        if isinstance(conversations, list) and isinstance(conversations[0], list):
            for conversation in conversations:
                if self.config["model_type"] == "pixtral":
                    conversation = [json.loads(i) for i in conversation]
                    if len(conversations) > 1:
                        warnings.warn(
                            "Pixtral batch processing is not supported yet. Set batch size to 1."
                        )

                prompt = get_prompt(
                    self.config["model_type"], self.processor, conversation
                )
                prompts.append(prompt)

        else:
            if self.config["model_type"] == "pixtral":
                conversations = [json.loads(i) for i in conversations]
            prompt = get_prompt(
                self.config["model_type"], self.processor, conversations
            )
            prompts.append(prompt)

        image_token_index = self.config["image_token_index"]

        inputs = prepare_inputs(
            processor=self.processor,
            images=images,
            audio=None,
            prompts=prompts,
            image_token_index=image_token_index,
            resize_shape=self.image_resize_shape,
        )
        input_ids = inputs["input_ids"]
        pixel_values = inputs["pixel_values"]
        mask = inputs["attention_mask"]
        kwargs = {
            k: v
            for k, v in inputs.items()
            if k not in ["input_ids", "pixel_values", "attention_mask"]
        }

        if mask is None:
            mask = mx.ones_like(input_ids)

        return {
            "pixel_values": pixel_values,
            "input_ids": input_ids,
            "attention_mask": mask,
            **kwargs,
        }


def grad_checkpoint(layer):
    """
    Update all instances of type(layer) to use gradient checkpointing.
    """
    fn = type(layer).__call__

    def checkpointed_fn(model, *args, **kwargs):
        def inner_fn(params, *args, **kwargs):
            model.update(params)
            return fn(model, *args, **kwargs)

        return mx.checkpoint(inner_fn)(model.trainable_parameters(), *args, **kwargs)

    type(layer).__call__ = checkpointed_fn

>>>>>>> 5c9e11ef

@dataclass
class TrainingArgs:
    batch_size: int = field(default=4, metadata={"help": "Minibatch size."})
    iters: int = field(default=100, metadata={"help": "Iterations to train for."})
    val_batches: int = field(
        default=25,
        metadata={
            "help": "Number of validation batches, -1 uses the entire validation set."
        },
    )
    steps_per_report: int = field(
        default=10,
        metadata={"help": "Number of training steps between loss reporting."},
    )
    steps_per_eval: int = field(
        default=200, metadata={"help": "Number of training steps between validations."}
    )
    steps_per_save: int = field(
        default=100, metadata={"help": "Save the model every number steps"}
    )
    max_seq_length: int = field(
        default=2048, metadata={"help": "Maximum sequence length."}
    )
    adapter_file: str = field(
        default="adapters.safetensors",
        metadata={"help": "Save/load path for the trained adapter weights."},
    )
    grad_checkpoint: bool = field(
        default=False,
        metadata={"help": "Use gradient checkpointing to reduce memory use."},
    )
    learning_rate: float = field(
        default=1e-5,
        metadata={"help": "Learning rate."},
    )
    grad_clip: float = field(
        default=1.0,
        metadata={"help": "Gradient clipping value."},
    )
    warmup_steps: int = field(
        default=100,
        metadata={"help": "Number of warmup steps for learning rate."},
    )
    min_learning_rate: float = field(
        default=1e-6,
        metadata={"help": "Minimum learning rate after decay."},
    )


def default_loss(model, inputs, targets, lengths, train_on_completions=False, assistant_id=77091):
    outputs = model(inputs)
    logits = outputs.logits[:, :-1].astype(mx.float32)
    targets = targets[:, 1:]
    _, seq_len = targets.shape
    steps = mx.arange(seq_len)[None, :]
    base_mask = steps < lengths[:, None]
    if train_on_completions:
        eq = (inputs[:, :-1] == assistant_id)
        idxs = mx.arange(seq_len)[None, :]
        last_ass_idx = mx.where(eq, idxs, mx.full(idxs.shape, -1)).max(axis=1)
        comp_mask = steps > last_ass_idx[:, None]
        mask = base_mask & comp_mask
    else:
        mask = base_mask
    
    weight_mask = mask.astype(mx.float32)

    length_mask = mx.arange(targets.shape[1])[None, :] < (lengths - 1)[:, None]
    
    ce = nn.losses.cross_entropy(logits, targets, weights=weight_mask) * length_mask
    ntoks = length_mask.sum()
    ce = ce.sum() / ntoks

    mx.clear_cache()
    return ce, ntoks


def iterate_batches(dataset, batch_size, max_seq_length, train=False):
    indices = list(range(len(dataset)))
    if len(dataset) < batch_size:
        raise ValueError(f"Dataset must have at least {batch_size} examples")

    offset, step = mx.distributed.init().rank(), mx.distributed.init().size()
    if batch_size % step != 0:
        raise ValueError("Batch size must be divisible by number of workers")

    batch_indices = [
        indices[i + offset : i + offset + batch_size : step]
        for i in range(0, len(indices) - batch_size + 1, batch_size)
    ]

    while True:
        order = np.random.permutation(len(batch_indices)) if train else range(len(batch_indices))
        for b in order:
            items = [dataset[idx] for idx in batch_indices[b]]
            lengths = [min(len(x["input_ids"]), max_seq_length) for x in items]

            max_len = min(max(lengths), max_seq_length)
            pad_to = 32
            padded_len = 1 + pad_to * ((max_len + pad_to - 1) // pad_to)
            padded_len = min(padded_len, max_seq_length)

            input_ids_batch = np.zeros((len(items), padded_len), dtype=np.int32)
            attention_mask_batch = np.zeros((len(items), padded_len), dtype=np.int32)

            for i, item in enumerate(items):
                arr = np.array(item["input_ids"]).reshape(-1)  # flatten input_ids
                L = min(len(arr), padded_len)
                input_ids_batch[i, :L] = arr[:L]

                if "attention_mask" in item:
                    mask = np.array(item["attention_mask"]).reshape(-1)  # flatten mask
                    attention_mask_batch[i, :L] = mask[:L]
                else:
                    attention_mask_batch[i, :L] = 1

            yield {
                "input_ids": mx.array(input_ids_batch),
                "attention_mask": mx.array(attention_mask_batch),
            }
        if not train:
            break
        mx.clear_cache()


def evaluate(
    model,
    dataset,
    batch_size,
    num_batches,
    max_seq_length=2048,
    loss_fn=default_loss,
    train_on_completions=False,
    assistant_id=77091,
):
    """
    Evaluate the model on validation dataset.
    """
    model.eval()
    all_losses = mx.array(0.0)
    ntokens = mx.array(0)
    
    loss_fn_partial = partial(
        loss_fn,
        train_on_completions=train_on_completions,
        assistant_id=assistant_id
    )
    
    index_iterator = iter(range(num_batches)) if num_batches != -1 else iter(int, 1)
    
    for _, batch in tqdm(
        zip(
            index_iterator,
            iterate_batches(
                dataset=dataset,
                batch_size=batch_size,
                max_seq_length=max_seq_length,
            ),
        ),
        desc="Calculating loss...",
        total=min(len(dataset) // batch_size, num_batches) if num_batches != -1 else len(dataset) // batch_size,
    ):
        inputs = batch["input_ids"][:, :-1]
        targets = batch["input_ids"][:, 1:]
        if "attention_mask" in batch:
            lengths = batch["attention_mask"].sum(axis=1)
        else:
            lengths = mx.full((inputs.shape[0],), inputs.shape[1])
        losses, toks = loss_fn_partial(model, inputs, targets, lengths)
        all_losses += losses * toks
        ntokens += toks
        mx.eval(all_losses, ntokens)
    
    all_losses = mx.distributed.all_sum(all_losses, stream=mx.cpu)
    ntokens = mx.distributed.all_sum(ntokens, stream=mx.cpu)

    mx.clear_cache()
    
    return (all_losses / mx.maximum(ntokens, 1)).item()


def train(
    model,
    optimizer,
    train_dataset,
    val_dataset = None,
    args: TrainingArgs = TrainingArgs(),
    loss_fn=default_loss,
    train_on_completions=False,
    assistant_id=77091,
):
    """
    Main training function for vision-language models.
    """
    # Set memory limit if using Metal
    if mx.metal.is_available():
        mx.set_wired_limit(mx.metal.device_info()["max_recommended_working_set_size"])
    
    print(f"{Colors.HEADER}Starting training..., iterations: {args.iters}{Colors.ENDC}")

    # Initialize distributed training
    world = mx.distributed.init()
    world_size = world.size()
    rank = world.rank()
    if world_size > 1:
        print(f"Node {rank} of {world_size}")

    if val_dataset is None and rank == 0:
        print(f"{Colors.OKBLUE}No validation dataset provided — training will run without validation.{Colors.ENDC}")
    
    # Enable gradient checkpointing if requested
    if args.grad_checkpoint:
        if hasattr(model, 'layers'):
            grad_checkpoint(model.layers[0])
    
    # Create loss function with partial application
    loss_fn_partial = partial(
        loss_fn,
        train_on_completions=train_on_completions,
        assistant_id=assistant_id
    )
    
    # Compile the training step (like MLX-LM)
    state = [model.state, optimizer.state, mx.random.state]
    
    @partial(mx.compile, inputs=state, outputs=state)
    def step(batch):
        inputs = batch["input_ids"]
        targets = batch["input_ids"]
        lengths = batch["attention_mask"].sum(axis=1)

        (lvalue, toks), grad = loss_value_and_grad(model, inputs, targets, lengths)

        # Gradient clipping
        if args.grad_clip is not None:
            grad = tree_map(
                lambda g: mx.clip(g, -args.grad_clip, args.grad_clip),
                grad
            )

        # Average gradients for distributed training
        grad = average_gradients(grad)

        # Update model
        optimizer.update(model, grad)

        return lvalue, toks
    
    loss_value_and_grad = nn.value_and_grad(model, loss_fn_partial)
    
    # Training metrics
    model.train()
    losses = 0
    n_tokens = 0
    steps = 0
    trained_tokens = 0
    train_time = 0
    
    # Main training loop
    for it, batch in zip(
        range(1, args.iters + 1),
        iterate_batches(
            dataset=train_dataset,
            batch_size=args.batch_size,
            max_seq_length=args.max_seq_length,
            train=True,
        ),
    ):
        tic = time.perf_counter()

        # Validation (only if a validation dataset is provided)
        if val_dataset is not None and (it == 1 or it % args.steps_per_eval == 0 or it == args.iters):
            tic_val = time.perf_counter()
            val_loss = evaluate(
                model=model,
                dataset=val_dataset,
                batch_size=args.batch_size,
                num_batches=args.val_batches,
                max_seq_length=args.max_seq_length,
                loss_fn=loss_fn,
                train_on_completions=train_on_completions,
                assistant_id=assistant_id,
            )
            model.train()
            val_time = time.perf_counter() - tic_val

            if rank == 0:
                print(
                    f"{Colors.OKCYAN}Iter {it}: "
                    f"Val loss {val_loss:.3f}, "
                    f"Val took {val_time:.3f}s{Colors.ENDC}",
                    flush=True,
                )

            tic = time.perf_counter()

        # Training step
        lvalue, toks = step(batch)
        mx.clear_cache()
        losses += lvalue
        n_tokens += toks
        steps += 1
        mx.eval(state, losses, n_tokens)
        train_time += time.perf_counter() - tic

        # Report training metrics
        if it % args.steps_per_report == 0 or it == args.iters:
            train_loss = mx.distributed.all_sum(losses, stream=mx.cpu).item()
            train_loss /= steps * world_size
            n_tokens_total = mx.distributed.all_sum(n_tokens, stream=mx.cpu).item()
            learning_rate = optimizer.learning_rate.item() if hasattr(optimizer.learning_rate, 'item') else args.learning_rate
            it_sec = args.steps_per_report / train_time
            tokens_sec = float(n_tokens_total) / train_time
            trained_tokens += n_tokens_total
            peak_mem = mx.get_peak_memory() / 1e9

            if rank == 0:
                print(
                    f"Iter {it}: Train loss {Colors.OKGREEN}{train_loss:.3f}{Colors.ENDC}, "
                    f"Learning Rate {learning_rate:.3e}, "
                    f"It/sec {it_sec:.3f}, "
                    f"Tokens/sec {tokens_sec:.3f}, "
                    f"Trained Tokens {trained_tokens}, "
                    f"Peak mem {peak_mem:.3f} GB",
                    flush=True,
                )

            # Reset metrics
            losses = 0
            n_tokens = 0
            steps = 0
            train_time = 0

        # Save checkpoint
        if it % args.steps_per_save == 0 and rank == 0:
            save_adapter(model, args.adapter_file)
            checkpoint = (
                Path(args.adapter_file).parent / f"{it:07d}_adapters.safetensors"
            )
            save_adapter(model, checkpoint)
            print(
                f"{Colors.OKBLUE}Iter {it}: Saved adapter weights to "
                f"{args.adapter_file} and {checkpoint}.{Colors.ENDC}",
                flush=True,
            )
    
    # Save final weights
    if rank == 0:
        save_adapter(model, args.adapter_file)
        print(f"{Colors.OKGREEN}Saved final adapter weights to {args.adapter_file}.{Colors.ENDC}")


def save_adapter(model: nn.Module, adapter_file: Union[str, Path]):
    """Save adapter weights and config."""
    path = Path(adapter_file)
    path.parent.mkdir(parents=True, exist_ok=True)
    
    # Save adapter config if available
    if hasattr(model, 'config') and hasattr(model.config, "lora"):
        with open(path.parent / "adapter_config.json", "w") as f:
            json.dump(model.config.lora, f, indent=2)
    
    # Save weights
    flattened_tree = tree_flatten(model.trainable_parameters())
    mx.save_safetensors(str(adapter_file), dict(flattened_tree))<|MERGE_RESOLUTION|>--- conflicted
+++ resolved
@@ -14,9 +14,7 @@
 from mlx.utils import tree_flatten, tree_map
 from tqdm import tqdm
 
-<<<<<<< HEAD
 from .utils import grad_checkpoint, Colors, get_learning_rate
-=======
 
 def get_prompt(model_type, processor, conversation):
     if model_type == "paligemma":
@@ -125,23 +123,6 @@
             **kwargs,
         }
 
-
-def grad_checkpoint(layer):
-    """
-    Update all instances of type(layer) to use gradient checkpointing.
-    """
-    fn = type(layer).__call__
-
-    def checkpointed_fn(model, *args, **kwargs):
-        def inner_fn(params, *args, **kwargs):
-            model.update(params)
-            return fn(model, *args, **kwargs)
-
-        return mx.checkpoint(inner_fn)(model.trainable_parameters(), *args, **kwargs)
-
-    type(layer).__call__ = checkpointed_fn
-
->>>>>>> 5c9e11ef
 
 @dataclass
 class TrainingArgs:
