import argparse
import codecs

from .prompt_utils import apply_chat_template
from .utils import (
    generate,
    get_model_path,
    load,
    load_config,
    load_image_processor,
    stream_generate,
)

DEFAULT_MODEL_PATH = "mlx-community/nanoLLaVA-1.5-8bit"
DEFAULT_IMAGE = []
DEFAULT_PROMPT = "What are these?"
DEFAULT_MAX_TOKENS = 256
DEFAULT_TEMPERATURE = 0.5
DEFAULT_TOP_P = 1.0
DEFAULT_SEED = 0


def parse_arguments():
    parser = argparse.ArgumentParser(
        description="Generate text from an image using a model."
    )
    parser.add_argument(
        "--model",
        type=str,
        default=DEFAULT_MODEL_PATH,
        help="The path to the local model directory or Hugging Face repo.",
    )
    parser.add_argument(
        "--adapter-path",
        type=str,
        default=None,
        help="The path to the adapter weights.",
    )
    parser.add_argument(
        "--image",
        type=str,
        nargs="+",
        default=DEFAULT_IMAGE,
        help="URL or path of the image to process.",
    )
    parser.add_argument(
        "--resize-shape",
        type=int,
        nargs="+",
        default=None,
        help="Resize shape for the image.",
    )
    parser.add_argument(
        "--prompt",
        type=str,
        default=DEFAULT_PROMPT,
        help="Message to be processed by the model.",
    )
    parser.add_argument(
        "--system",
        type=str,
        default=None,
        help="System message for the model.",
    )
    parser.add_argument(
        "--max-tokens",
        type=int,
        default=DEFAULT_MAX_TOKENS,
        help="Maximum number of tokens to generate.",
    )
    parser.add_argument(
        "--temperature",
        type=float,
        default=DEFAULT_TEMPERATURE,
        help="Temperature for sampling.",
    )
    parser.add_argument("--chat", action="store_true", help="Chat in multi-turn style.")
    parser.add_argument("--verbose", action="store_false", help="Detailed output.")
<<<<<<< HEAD
    parser.add_argument("--eos-token", type=str, default=None, help="EOS token.")
=======
    parser.add_argument(
        "--eos-tokens",
        type=str,
        nargs="+",
        default=None,
        help="EOS tokens to add to the tokenizer.",
    )
    parser.add_argument(
        "--skip-special-tokens",
        action="store_true",
        help="Skip special tokens in the detokenizer.",
    )
>>>>>>> ef7d6bad

    return parser.parse_args()


def get_model_and_processors(model_path, adapter_path):
    model_path = get_model_path(model_path)
    config = load_config(model_path, trust_remote_code=True)
    model, processor = load(
        model_path, adapter_path=adapter_path, lazy=False, trust_remote_code=True
    )
    return model, processor, config


def main():
    args = parse_arguments()
    if isinstance(args.image, str):
        args.image = [args.image]

    model, processor, config = get_model_and_processors(args.model, args.adapter_path)

    prompt = codecs.decode(args.prompt, "unicode_escape")

    prompt = apply_chat_template(processor, config, prompt, num_images=len(args.image))

    kwargs = {}
    if args.eos_token is not None:
        kwargs["eos_token"] = args.eos_token

    if args.resize_shape is not None:
        if len(args.resize_shape) not in [1, 2]:
            raise ValueError("Resize shape must be 1 or 2 integers")
        kwargs["resize_shape"] = (
            (args.resize_shape[0],) * 2
            if len(args.resize_shape) == 1
            else tuple(args.resize_shape)
        )

    if args.eos_tokens is not None:
        kwargs["eos_tokens"] = [
            codecs.decode(token, "unicode_escape") for token in args.eos_tokens
        ]

    if args.skip_special_tokens:
        kwargs["skip_special_tokens"] = args.skip_special_tokens

    if args.chat:
        chat = []
        if args.system:
            chat.append({"role": "system", "content": args.system})
        while user := input("User:"):
            chat.append({"role": "user", "content": user})
            prompt = apply_chat_template(
                processor, config, chat, num_images=len(args.image)
            )
            response = ""
            print("Assistant:", end="")
            for chunk in stream_generate(
                model,
                processor,
                prompt,
                args.image,
                max_tokens=args.max_tokens,
                temperature=args.temperature,
                **kwargs,
            ):
                response += chunk.text
                print(chunk.text, end="")

            chat.append({"role": "assistant", "content": response})
            print()

    else:
        output = generate(
            model,
            processor,
            prompt,
            image=args.image,
            temperature=args.temperature,
            max_tokens=args.max_tokens,
            verbose=args.verbose,
            **kwargs,
        )
        if not args.verbose:
            print(output)


if __name__ == "__main__":
    main()<|MERGE_RESOLUTION|>--- conflicted
+++ resolved
@@ -76,9 +76,6 @@
     )
     parser.add_argument("--chat", action="store_true", help="Chat in multi-turn style.")
     parser.add_argument("--verbose", action="store_false", help="Detailed output.")
-<<<<<<< HEAD
-    parser.add_argument("--eos-token", type=str, default=None, help="EOS token.")
-=======
     parser.add_argument(
         "--eos-tokens",
         type=str,
@@ -91,7 +88,6 @@
         action="store_true",
         help="Skip special tokens in the detokenizer.",
     )
->>>>>>> ef7d6bad
 
     return parser.parse_args()
 
