--- conflicted
+++ resolved
@@ -76,7 +76,6 @@
     )
     parser.add_argument("--chat", action="store_true", help="Chat in multi-turn style.")
     parser.add_argument("--verbose", action="store_false", help="Detailed output.")
-<<<<<<< HEAD
     parser.add_argument(
         "--vision-merge-ratio",
         type=float,
@@ -91,9 +90,6 @@
         help="Ratio of vision tokens to keep during filtering topk tokens (between 0.1 and 1.0).",
         choices=[x / 10 for x in range(1, 11)],
     )
-=======
-
->>>>>>> feeecaaf
     return parser.parse_args()
 
 
