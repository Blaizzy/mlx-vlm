import glob
import inspect
import json
from dataclasses import dataclass
from pathlib import Path
from typing import List, Optional

import mlx.core as mx
import mlx.nn as nn
import numpy as np
from huggingface_hub import snapshot_download

<<<<<<< HEAD
from .language import LanguageModel, TextConfig
from .vision import VisionConfig, VisionModel


@dataclass
class ModelConfig:
    text_config: TextConfig
    vision_config: VisionConfig
    model_type: str
    ignore_index: int = -100
    image_token_index: int = 151655
    video_token_index: int = 151656
    vision_start_token_id: int = 151652
    vision_feature_select_strategy: str = "default"
    vision_feature_layer: int = -2
    vocab_size: int = 32000
    eos_token_id: Optional[List[int]] = None

    @classmethod
    def from_dict(cls, params):
        # Copy text config parameters from root level
        excluded_keys = {"vision_config"}
        params["text_config"] = dict(
            filter(lambda x: x[0] not in excluded_keys, params.items())
        )

        return cls(
            **{
                k: v
                for k, v in params.items()
                if k in inspect.signature(cls).parameters
            }
        )
=======
from .config import ModelConfig, TextConfig, VisionConfig
from .language import LanguageModel
from .vision import VisionModel
>>>>>>> ee2fe0ae


class Model(nn.Module):
    def __init__(self, config: ModelConfig):
        super().__init__()
        self.config = config
        self.vision_tower = VisionModel(config.vision_config)
        self.language_model = LanguageModel(config.text_config, config)

    def get_input_embeddings(
        self,
        input_ids: Optional[mx.array] = None,
        pixel_values: Optional[mx.array] = None,
        grid_thw: Optional[mx.array] = None,
    ):

        if pixel_values is None:
            return self.language_model.model.embed_tokens(input_ids)

        dtype = self.vision_tower.patch_embed.proj.weight.dtype
        pixel_values = pixel_values.astype(dtype)

        # Get the input embeddings from the language model
        inputs_embeds = self.language_model.model.embed_tokens(input_ids)

        # Get the ouptut hidden states from the vision model
        hidden_states = self.vision_tower(
            pixel_values, grid_thw, output_hidden_states=False
        )

        if hidden_states.ndim == 2:
            hidden_states = hidden_states[None, :, :]

        # Insert special image tokens in the input_ids
        final_inputs_embeds = self._merge_input_ids_with_image_features(
            hidden_states, inputs_embeds, input_ids
        )
        return final_inputs_embeds

    def _merge_input_ids_with_image_features(
        self, image_features, inputs_embeds, input_ids
    ):
        image_token_index = self.config.image_token_index
        video_token_index = self.config.video_token_index

        # Positions of <image> tokens in input_ids, assuming batch size is 1
        image_positions = input_ids == image_token_index
        if mx.sum(image_positions) == 0:
            image_positions = input_ids == video_token_index

        image_indices = np.where(image_positions)[1].tolist()

        inputs_embeds[:, image_indices, :] = image_features

        return inputs_embeds
    
    
    def __call__(
        self,
        input_ids: mx.array,
        pixel_values: Optional[mx.array] = None,
        mask: Optional[mx.array] = None,
        cache=None,
        **kwargs,
    ):

        image_grid_thw = kwargs.pop("image_grid_thw", None)
        video_grid_thw = kwargs.pop("video_grid_thw", None)
        grid_thw = image_grid_thw if image_grid_thw is not None else video_grid_thw
        input_embddings = self.get_input_embeddings(input_ids, pixel_values, grid_thw)
        kwargs = {
            "pixel_values": pixel_values,
            "image_grid_thw": image_grid_thw,
            "video_grid_thw": video_grid_thw,
            **kwargs,
        }
<<<<<<< HEAD
        logits = self.language_model(input_ids, input_embddings, mask=mask, cache=cache, **kwargs)
=======
        logits = self.language_model(
            input_ids, input_embddings, mask=mask, cache=cache, **kwargs
        )
>>>>>>> ee2fe0ae
        return logits

    @staticmethod
    def from_pretrained(path_or_hf_repo: str):
        path = Path(path_or_hf_repo)
        if not path.exists():
            path = Path(
                snapshot_download(
                    repo_id=path_or_hf_repo,
                    allow_patterns=[
                        "*.json",
                        "*.safetensors",
                        "*.py",
                        "tokenizer.model",
                        "*.tiktoken",
                    ],
                )
            )

        with open(path / "config.json", "r") as f:
            model_config = json.load(f)

        model_config = ModelConfig.from_dict(model_config)

        model_config.vision_config = VisionConfig.from_dict(model_config.vision_config)
        model_config.text_config = TextConfig.from_dict(model_config)

        model = Model(model_config)
        weight_files = glob.glob(str(path / "*.safetensors"))
        if not weight_files:
            raise FileNotFoundError(f"No safetensors found in {path}")

        weights = {}
        for wf in weight_files:
            weights.update(mx.load(wf))

        weights = VisionModel.sanitize(weights)
        weights = LanguageModel.sanitize(weights)

        model.load_weights(list(weights.items()))
        return model

    def sanitize(self, weights):
        def transform_key(key):
            if "vision_tower" not in key:
                key = key.replace("visual", "vision_tower")
            if "language_model" not in key:
                if "model" in key:
                    key = key.replace("model", "language_model.model")
                elif "lm_head" in key:
                    key = key.replace("lm_head", "language_model.lm_head")
            return key

        return {transform_key(k): v for k, v in weights.items()}<|MERGE_RESOLUTION|>--- conflicted
+++ resolved
@@ -10,45 +10,9 @@
 import numpy as np
 from huggingface_hub import snapshot_download
 
-<<<<<<< HEAD
-from .language import LanguageModel, TextConfig
-from .vision import VisionConfig, VisionModel
-
-
-@dataclass
-class ModelConfig:
-    text_config: TextConfig
-    vision_config: VisionConfig
-    model_type: str
-    ignore_index: int = -100
-    image_token_index: int = 151655
-    video_token_index: int = 151656
-    vision_start_token_id: int = 151652
-    vision_feature_select_strategy: str = "default"
-    vision_feature_layer: int = -2
-    vocab_size: int = 32000
-    eos_token_id: Optional[List[int]] = None
-
-    @classmethod
-    def from_dict(cls, params):
-        # Copy text config parameters from root level
-        excluded_keys = {"vision_config"}
-        params["text_config"] = dict(
-            filter(lambda x: x[0] not in excluded_keys, params.items())
-        )
-
-        return cls(
-            **{
-                k: v
-                for k, v in params.items()
-                if k in inspect.signature(cls).parameters
-            }
-        )
-=======
 from .config import ModelConfig, TextConfig, VisionConfig
 from .language import LanguageModel
 from .vision import VisionModel
->>>>>>> ee2fe0ae
 
 
 class Model(nn.Module):
@@ -125,13 +89,9 @@
             "video_grid_thw": video_grid_thw,
             **kwargs,
         }
-<<<<<<< HEAD
-        logits = self.language_model(input_ids, input_embddings, mask=mask, cache=cache, **kwargs)
-=======
         logits = self.language_model(
             input_ids, input_embddings, mask=mask, cache=cache, **kwargs
         )
->>>>>>> ee2fe0ae
         return logits
 
     @staticmethod
