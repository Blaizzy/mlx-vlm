--- conflicted
+++ resolved
@@ -97,23 +97,6 @@
         self, image_features, inputs_embeds, input_ids
     ):
         image_token_index = self.config.image_token_index
-<<<<<<< HEAD
-        num_images, num_image_patches, embed_dim = image_features.shape
-
-        # Positions of <image> tokens in input_ids, assuming batch size is 1
-        image_positions = np.where(input_ids[0] == image_token_index)[0].tolist()
-
-        text_segments = []
-        start_idx = 0
-
-        for position in image_positions:
-            text_segments.append(inputs_embeds[:, start_idx:position])
-            start_idx = position + 1
-
-        image_embeddings = mx.split(image_features, image_features.shape[0])
-        final_embeddings = [v for p in zip(text_segments, image_embeddings) for v in p]
-        final_embeddings += [inputs_embeds[:, start_idx:]]
-=======
         video_token_index = self.config.video_token_index
 
         # Positions of <image> tokens in input_ids, assuming batch size is 1
@@ -127,11 +110,8 @@
         inputs_embeds = mx.where(
             image_positions[:, :, None], image_features, inputs_embeds
         )
->>>>>>> feeecaaf
 
-        # Create a final embedding of shape
-        # (1, num_image_patches*num_images + sequence_len, embed_dim)
-        return mx.concatenate(final_embeddings, axis=1)
+        return inputs_embeds
 
     def __call__(
         self,
