--- conflicted
+++ resolved
@@ -8,28 +8,7 @@
 
 from ..base import LanguageModelOutput, create_attention_mask
 from ..cache import KVCache
-<<<<<<< HEAD
-from .vision import VisionConfig
-
-@dataclass
-class ModelConfig:
-    image_token_index: int 
-    video_token_index: int 
-    vision_start_token_id: int 
-    vision_config: VisionConfig
-    
-    @classmethod
-    def from_dict(cls, params):
-        return cls(
-            **{
-                k: v
-                for k, v in params.items()
-                if k in inspect.signature(cls).parameters
-            }
-        )
-=======
 from .config import ModelConfig, TextConfig
->>>>>>> ee2fe0ae
 
 
 class Qwen2RotaryEmbedding:
@@ -65,44 +44,6 @@
         )
 
 
-<<<<<<< HEAD
-class Qwen2RotaryEmbedding:
-    def __init__(self, dim, max_position_embeddings=2048, base=10000):
-        self.dim = dim
-        self.max_position_embeddings = max_position_embeddings
-        self.base = base
-
-        inv_freq = 1.0 / (
-            self.base ** (mx.arange(0, self.dim, 2).astype(mx.float32) / self.dim)
-        )
-        self.inv_freq = inv_freq
-
-        self._set_cos_sin_cache(seq_len=max_position_embeddings)
-
-    def _set_cos_sin_cache(self, seq_len):
-        self.max_seq_len_cached = seq_len
-        t = mx.arange(self.max_seq_len_cached).astype(mx.float32)
-
-        freqs = mx.outer(t, self.inv_freq)
-        emb = mx.concatenate((freqs, freqs), axis=-1)
-        self.cos_cached = mx.cos(emb)
-        self.sin_cached = mx.sin(emb)
-
-    def __call__(self, x, seq_len=None):
-
-        if seq_len > self.max_seq_len_cached:
-            self._set_cos_sin_cache(seq_len=seq_len)
-
-        return (
-            self.cos_cached[:seq_len].astype(x.dtype),
-            self.sin_cached[:seq_len].astype(x.dtype),
-        )
-
-
-
-
-=======
->>>>>>> ee2fe0ae
 def rotate_half(x):
     """Rotates half the hidden dims of the input."""
     x1 = x[..., : x.shape[-1] // 2]
@@ -144,10 +85,6 @@
     return q_embed, k_embed
 
 
-<<<<<<< HEAD
-
-=======
->>>>>>> ee2fe0ae
 class Attention(nn.Module):
     def __init__(self, args: TextConfig):
         super().__init__()
@@ -166,11 +103,7 @@
         self.o_proj = nn.Linear(n_heads * head_dim, dim, bias=False)
 
         self.rope_scaling = args.rope_scaling
-<<<<<<< HEAD
- 
-=======
-
->>>>>>> ee2fe0ae
+
         self.rotary_emb = Qwen2RotaryEmbedding(
             head_dim,
             max_position_embeddings=args.max_position_embeddings,
@@ -196,32 +129,19 @@
         values = values.reshape(B, L, self.n_kv_heads, self.head_dim).transpose(
             0, 2, 1, 3
         )
-<<<<<<< HEAD
-        
+
         kv_seq_len = keys.shape[-2]
-        
-=======
-
-        kv_seq_len = keys.shape[-2]
-
->>>>>>> ee2fe0ae
+
         if position_ids is None:
             kv_seq_len += cache.offset + 1
             position_ids = mx.arange(cache.offset, cache.offset + L)
             position_ids = mx.expand_dims(position_ids, axis=0)
             position_ids = mx.tile(position_ids, (3, 1, 1))
         else:
-<<<<<<< HEAD
-            kv_seq_len += cache.offset + 1
-        
+            kv_seq_len += cache.offset + 1 if cache is not None else 0
+
         cos, sin = self.rotary_emb(values, kv_seq_len)
-        
-=======
-            kv_seq_len += cache.offset + 1 if cache is not None else 0
-
-        cos, sin = self.rotary_emb(values, kv_seq_len)
-
->>>>>>> ee2fe0ae
+
         if mask is not None and isinstance(mask, mx.array):
             mask = mask[..., : keys.shape[-2]]
         queries, keys = apply_multimodal_rotary_pos_emb(
@@ -339,23 +259,15 @@
         # Calculate RoPE index for image/video tokens
         batch_size, seq_length = input_ids.shape
         position_ids = mx.arange(seq_length, dtype=mx.int32)
-<<<<<<< HEAD
-        position_ids = mx.broadcast_to(position_ids[None, :], (batch_size, seq_length))        
-=======
         position_ids = mx.broadcast_to(position_ids[None, :], (batch_size, seq_length))
->>>>>>> ee2fe0ae
         spatial_merge_size = self.config.vision_config.spatial_merge_size
         image_token_id = self.config.image_token_index
         video_token_id = self.config.video_token_index
         vision_start_token_id = self.config.vision_start_token_id
         mrope_position_deltas = []
-<<<<<<< HEAD
-        if input_ids is not None and (image_grid_thw is not None or video_grid_thw is not None):
-=======
         if input_ids is not None and (
             image_grid_thw is not None or video_grid_thw is not None
         ):
->>>>>>> ee2fe0ae
             total_input_ids = input_ids
             if attention_mask is None:
                 attention_mask = mx.ones_like(input_ids)
@@ -364,11 +276,6 @@
             )
             image_index, video_index = 0, 0
             for i, input_ids in enumerate(total_input_ids):
-<<<<<<< HEAD
-                input_ids = mx.where(attention_mask[i] == 1, input_ids, mx.zeros_like(input_ids))
-                image_nums, video_nums = 0, 0
-                vision_start_indices = mx.sum(mx.where(input_ids == vision_start_token_id, mx.arange(input_ids.shape[0]), mx.zeros_like(input_ids)))
-=======
                 input_ids = mx.where(
                     attention_mask[i] == 1, input_ids, mx.zeros_like(input_ids)
                 )
@@ -380,31 +287,17 @@
                         mx.zeros_like(input_ids),
                     )
                 )
->>>>>>> ee2fe0ae
                 vision_tokens = input_ids[vision_start_indices + 1]
                 image_nums = (vision_tokens == image_token_id).sum().item()
                 video_nums = (vision_tokens == video_token_id).sum().item()
                 input_tokens = input_ids.tolist()
                 llm_pos_ids_list: list = []
                 st = 0
-<<<<<<< HEAD
-                remain_images, remain_videos =  image_nums, video_nums
-=======
                 remain_images, remain_videos = image_nums, video_nums
->>>>>>> ee2fe0ae
                 for _ in range(image_nums + video_nums):
                     if image_token_id in input_tokens and remain_images > 0:
                         ed_image = input_tokens.index(image_token_id, st)
                     else:
-<<<<<<< HEAD
-                        ed_image = len(input_tokens) +1
-                    if video_token_id in input_tokens and remain_videos > 0:
-                        ed_video = input_tokens.index(video_token_id, st)
-                    else:
-                        ed_video = len(input_tokens) +1
-                    if ed_image < ed_video:
-                        t, h, w = (image_grid_thw[image_index][0], image_grid_thw[image_index][1], image_grid_thw[image_index][2])
-=======
                         ed_image = len(input_tokens) + 1
                     if video_token_id in input_tokens and remain_videos > 0:
                         ed_video = input_tokens.index(video_token_id, st)
@@ -416,20 +309,10 @@
                             image_grid_thw[image_index][1],
                             image_grid_thw[image_index][2],
                         )
->>>>>>> ee2fe0ae
                         image_index += 1
                         remain_images -= 1
                         ed = ed_image
                     else:
-<<<<<<< HEAD
-                        t, h, w = (video_grid_thw[video_index][0], video_grid_thw[video_index][1], video_grid_thw[video_index][2])
-                        video_index += 1
-                        remain_videos -= 1
-                        ed = ed_video
-                    llm_grid_t , llm_grid_h, llm_grid_w = (t.item(), h.item() // spatial_merge_size, w.item() // spatial_merge_size)
-                    text_len = ed - st
-                    st_idx = llm_pos_ids_list[-1].max() + 1 if len(llm_pos_ids_list) > 0 else 0
-=======
                         t, h, w = (
                             video_grid_thw[video_index][0],
                             video_grid_thw[video_index][1],
@@ -449,34 +332,10 @@
                         if len(llm_pos_ids_list) > 0
                         else 0
                     )
->>>>>>> ee2fe0ae
                     index = mx.arange(text_len).reshape(1, text_len)
                     index = mx.broadcast_to(index, (3, text_len))
                     index = index + st_idx
                     llm_pos_ids_list.append(index)
-<<<<<<< HEAD
-                    t_index = mx.arange(llm_grid_t).reshape(llm_grid_t, 1)  # Equivalent to .view(-1, 1)
-                    t_index = mx.broadcast_to(t_index, (llm_grid_t, llm_grid_h * llm_grid_w))  # Equivalent to expand()
-                    t_index = t_index.flatten()  # Flattens to 1D
-
-                    h_index = mx.arange(llm_grid_h).reshape(1, llm_grid_h, 1)  # Equivalent to .view(1, -1)
-                    h_index = mx.broadcast_to(h_index, (llm_grid_t, llm_grid_h, llm_grid_w))  # Equivalent to expand()
-                    h_index = h_index.flatten()  # Flattens to 1D
-
-                    w_index = mx.arange(llm_grid_w).reshape(1, 1, llm_grid_w)  # Equivalent to .view(1, -1)
-                    w_index = mx.broadcast_to(w_index, (llm_grid_t, llm_grid_h, llm_grid_w))  # Equivalent to expand()
-                    w_index = w_index.flatten()  # Flattens to 1D
-
-
-                    llm_pos_ids_list.append(mx.stack([t_index, h_index, w_index]) + text_len + st_idx)
-                    st = ed + llm_grid_t * llm_grid_h * llm_grid_w
-                if st < len(input_tokens):
-                    st_idx = llm_pos_ids_list[-1].max() + 1 if len(llm_pos_ids_list) > 0 else 0
-                    text_len = len(input_tokens) - st
-
-                    t_index = mx.arange(text_len).reshape(1, text_len)  # Equivalent to .view(-1, 1)
-                    t_index = mx.broadcast_to(t_index, (3, text_len))  # Equivalent to expand(3, -1)
-=======
                     t_index = mx.arange(llm_grid_t).reshape(
                         llm_grid_t, 1
                     )  # Equivalent to .view(-1, 1)
@@ -519,25 +378,12 @@
                     t_index = mx.broadcast_to(
                         t_index, (3, text_len)
                     )  # Equivalent to expand(3, -1)
->>>>>>> ee2fe0ae
 
                     llm_pos_ids_list.append(t_index + st_idx)
 
                 llm_positions = mx.concatenate(llm_pos_ids_list, axis=1).reshape(3, -1)
                 mask = mx.array(attention_mask[i] == 1)
                 expanded_mask = mx.expand_dims(mask, axis=0)
-<<<<<<< HEAD
-                expanded_mask = mx.broadcast_to(expanded_mask, (3,1, mask.shape[0]))
-                expanded_positions = mx.expand_dims(llm_positions, axis=1)
-                new_positions = mx.where(expanded_mask, expanded_positions, position_ids[:, i:i+1, :])
-                updated_position_ids = mx.concatenate([
-                    position_ids[:, :i, :],
-                    new_positions,
-                    position_ids[:, i+1:, :]
-                ], axis=1)
-                position_ids = updated_position_ids
-                mrope_position_deltas.append(llm_positions.max() + 1 - len(total_input_ids[i]))
-=======
                 expanded_mask = mx.broadcast_to(expanded_mask, (3, 1, mask.shape[0]))
                 expanded_positions = mx.expand_dims(llm_positions, axis=1)
                 new_positions = mx.where(
@@ -555,22 +401,10 @@
                 mrope_position_deltas.append(
                     llm_positions.max() + 1 - len(total_input_ids[i])
                 )
->>>>>>> ee2fe0ae
             mrope_position_deltas = mx.array(mrope_position_deltas)[0]
             return position_ids, mrope_position_deltas
         else:
             if attention_mask is not None:
-<<<<<<< HEAD
-                position_ids = mx.cumsum(attention_mask.astype(mx.int64), axis= -1) - 1
-                position_ids = mx.where(attention_mask == 0, mx.ones_like(position_ids), position_ids)
-                position_ids = mx.expand_dims(position_ids[0], axis=0)
-                position_ids = mx.tile(position_ids, (3, 1, 1))
-                max_position_ids = position_ids.max(0, keepdims=False)[0].max(-1, keepdims=True)[0]
-                mrope_position_deltas = max_position_ids + 1 - attention_mask.shape[-1]
-            else:    
-                position_ids = mx.arange(input_ids.shape[1]).reshape(1, -1)
-                position_ids = mx.broadcast_to(position_ids, (3, input_ids.shape[0], input_ids.shape[1]))
-=======
                 position_ids = mx.cumsum(attention_mask.astype(mx.int64), axis=-1) - 1
                 position_ids = mx.where(
                     attention_mask == 0, mx.ones_like(position_ids), position_ids
@@ -586,17 +420,12 @@
                 position_ids = mx.broadcast_to(
                     position_ids, (3, input_ids.shape[0], input_ids.shape[1])
                 )
->>>>>>> ee2fe0ae
                 mrope_position_deltas = mx.zeros(
                     [input_ids.shape[0], 1],
                     dtype=input_ids.dtype,
                 )
             return position_ids, mrope_position_deltas
-<<<<<<< HEAD
-        
-=======
-
->>>>>>> ee2fe0ae
+
     def __call__(
         self,
         inputs: mx.array,
@@ -605,27 +434,15 @@
         cache=None,
         **kwargs,
     ):
-<<<<<<< HEAD
-        
-=======
-
->>>>>>> ee2fe0ae
+
         position_ids = kwargs.pop("position_ids", None)
         pixel_values = kwargs.pop("pixel_values", None)
         image_grid_thw = kwargs.pop("image_grid_thw", None)
         video_grid_thw = kwargs.pop("video_grid_thw", None)
-<<<<<<< HEAD
-        input_ids = kwargs.pop("input_ids", inputs)
         # reset rope_deltas when processing a new image/video
         if pixel_values is not None:
             self.rope_deltas = None
-            
-=======
-        # reset rope_deltas when processing a new image/video
-        if pixel_values is not None:
-            self.rope_deltas = None
-
->>>>>>> ee2fe0ae
+
         if position_ids is None and (mask is None or mask.ndim == 2):
             # Calculate RoPE index once per generation in the pre-fill stage only
             if (
@@ -634,20 +451,12 @@
                 or cache is None
             ):
                 position_ids, rope_deltas = self.get_rope_index(
-<<<<<<< HEAD
-                    input_ids, image_grid_thw, video_grid_thw, mask
-=======
                     inputs, image_grid_thw, video_grid_thw, mask
->>>>>>> ee2fe0ae
                 )
                 self.rope_deltas = rope_deltas
             else:
                 # Use the prev pre-calculated rope-deltas to get the correct position ids
-<<<<<<< HEAD
-                batch_size, seq_length = input_ids.shape
-=======
                 batch_size, seq_length = inputs.shape
->>>>>>> ee2fe0ae
                 delta = cache[-1].offset + self.rope_deltas if cache is not None else 0
                 delta = delta[None][None]
                 position_ids = mx.arange(seq_length).reshape(1, seq_length)
@@ -656,10 +465,6 @@
                     # Repeat delta for each batch
                     delta = mx.repeat(delta, batch_size // delta.shape[0], axis=0)
                 position_ids = mx.add(position_ids, delta).reshape(position_ids.shape)
-<<<<<<< HEAD
-                position_ids = mx.broadcast_to(position_ids, (3, batch_size, seq_length))
-        out = self.model(inputs, cache=cache, inputs_embeds=inputs_embeds, position_ids=position_ids)
-=======
                 position_ids = mx.broadcast_to(
                     position_ids, (3, batch_size, seq_length)
                 )
@@ -667,7 +472,6 @@
         out = self.model(
             inputs, cache=cache, inputs_embeds=inputs_embeds, position_ids=position_ids
         )
->>>>>>> ee2fe0ae
         if self.args.tie_word_embeddings:
             out = self.model.embed_tokens.as_linear(out)
         else:
