--- conflicted
+++ resolved
@@ -471,13 +471,8 @@
         if position_ids is None and (mask is None or mask.ndim == 2):
             # Calculate RoPE index once per generation in the pre-fill stage only
             if (
-<<<<<<< HEAD
-                (cache is not None and cache[0] is not None and cache[0].offset == 0)
-                or rope_deltas is None
-=======
                 (cache is not None and cache[0] is not None and (cache_offset == 0))
                 or self.rope_deltas is None
->>>>>>> 5c9e11ef
                 or cache is None
             ):
                 position_ids, rope_deltas = self.get_rope_index(
@@ -487,16 +482,10 @@
             else:
                 # Use the prev pre-calculated rope-deltas to get the correct position ids
                 batch_size, seq_length = inputs.shape
-<<<<<<< HEAD
-                delta = cache[-1].offset + rope_deltas if cache is not None else 0
-                delta = delta[None][None]
-                position_ids = mx.arange(seq_length).reshape(1, seq_length)
-=======
                 delta = mx.array(
                     cache_offset + self.rope_deltas if cache is not None else 0
                 )
                 position_ids = mx.arange(seq_length).reshape(1, -1)
->>>>>>> 5c9e11ef
                 position_ids = mx.broadcast_to(position_ids, (batch_size, seq_length))
 
                 if cache is not None:
