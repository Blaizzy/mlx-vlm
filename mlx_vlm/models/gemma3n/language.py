import math
from functools import partial
from typing import Any, Optional

import mlx.core as mx
import mlx.nn as nn
from mlx_lm.models.cache import _BaseCache

from ..base import (
    LanguageModelOutput,
    create_attention_mask,
    scaled_dot_product_attention,
)
from ..cache import KVCache, RotatingKVCache
from .config import TextConfig


class Gemma3nRMSNorm(nn.Module):
    def __init__(
        self,
        dim: int,
        eps: float = 1e-6,
        scale_shift: float = 0.0,
        with_scale: bool = True,
    ):
        super().__init__()
        self.eps = eps
        self.scale_shift = scale_shift
        self.with_scale = with_scale

        if self.with_scale:
            # Make weight a proper parameter
            self.weight = mx.ones(dim)
        else:
            self.weight = None

    def _norm(self, x):
        # Match PyTorch's normalization exactly
        return x * mx.rsqrt(x.square().mean(axis=-1, keepdims=True) + self.eps)

    def __call__(self, x: mx.array) -> mx.array:
        # Match PyTorch implementation
        output = self._norm(x.astype(mx.float32))

        if self.with_scale:
            output = output * (self.weight + self.scale_shift)

        return output.astype(x.dtype)


class RMSNoScale(nn.Module):
    def __init__(self, eps: float = 1e-5):
        super().__init__()
        self.eps = eps

    def __call__(self, x):
        return mx.fast.rms_norm(x, None, self.eps)


class Gemma3nLaurelBlock(nn.Module):
    """Learned Augmented Residual Layer"""

    def __init__(self, config: TextConfig):
        super().__init__()
        self.config = config

        self.linear_left = nn.Linear(
            self.config.hidden_size, self.config.laurel_rank, bias=False
        )
        self.linear_right = nn.Linear(
            self.config.laurel_rank, self.config.hidden_size, bias=False
        )
        self.post_laurel_norm = nn.RMSNorm(
            dims=self.config.hidden_size,
            eps=self.config.rms_norm_eps,
        )

    def __call__(self, x: mx.array) -> mx.array:
        laurel_x = self.linear_left(x)
        laurel_x = self.linear_right(laurel_x)
        normed_laurel_x = self.post_laurel_norm(laurel_x)
        return x + normed_laurel_x


class Gemma3nAttention(nn.Module):
    def __init__(self, config: TextConfig, layer_idx: int, is_kv_shared_layer: bool):
        super().__init__()
        self.is_sliding = config.layer_types[layer_idx] == "sliding_attention"

        dim = config.hidden_size
        self.n_heads = n_heads = config.num_attention_heads
        self.n_kv_heads = n_kv_heads = config.num_key_value_heads
        self.repeats = n_heads // n_kv_heads
        self.head_dim = head_dim = config.head_dim
        self.layer_idx = layer_idx

        self.scale = 1.0

        self.q_proj = nn.Linear(dim, n_heads * head_dim, bias=False)
        self.k_proj = nn.Linear(dim, n_kv_heads * head_dim, bias=False)
        self.v_proj = nn.Linear(dim, n_kv_heads * head_dim, bias=False)
        self.o_proj = nn.Linear(n_heads * head_dim, dim, bias=False)

        self.q_norm = nn.RMSNorm(dims=config.head_dim, eps=config.rms_norm_eps)
        self.k_norm = nn.RMSNorm(dims=config.head_dim, eps=config.rms_norm_eps)
        self.v_norm = RMSNoScale(eps=config.rms_norm_eps)

        self.is_kv_shared_layer = is_kv_shared_layer

        self.rope = nn.RoPE(
            head_dim,
            traditional=False,
            base=(
                config.rope_local_base_freq if self.is_sliding else config.rope_theta
            ),
        )

    def __call__(
        self,
        x: mx.array,
        mask: Optional[mx.array] = None,
        cache: Optional[Any] = None,
    ) -> mx.array:
        B, L, _ = x.shape
<<<<<<< HEAD
=======
        cos, sin = position_embeddings
>>>>>>> 4bf3a3cb

        queries = self.q_proj(x)
        queries = queries.reshape(B, L, -1, self.head_dim)
        queries = self.q_norm(queries)

        offset = 0
        if self.is_kv_shared_layer and cache is not None:
            # For shared layers, retrieve KV from the designated cache layer
            keys, values = cache.state
            offset = cache.offset

        else:
<<<<<<< HEAD
            if cache is not None:
                offset = cache.offset
=======
>>>>>>> 4bf3a3cb
            keys = self.k_proj(x).reshape(B, L, -1, self.head_dim)
            keys = self.k_norm(keys)
            keys = keys.transpose(0, 2, 1, 3)
            keys = self.rope(keys, offset=offset)

            values = self.v_proj(x).reshape(B, L, -1, self.head_dim)
            values = self.v_norm(values)
            values = values.transpose(0, 2, 1, 3)

            if cache is not None:
                keys, values = cache.update_and_fetch(keys, values)

<<<<<<< HEAD
        queries = queries.transpose(0, 2, 1, 3)
        queries = self.rope(queries, offset=offset)

        if isinstance(mask, mx.array) and mask.shape[-1] != keys.shape[-2]:
            mask = mask[:, : keys.shape[-2]]

=======
        if isinstance(mask, mx.array) and mask.shape[-1] != keys.shape[-2]:
            mask = mask[:, : keys.shape[-2]]

>>>>>>> 4bf3a3cb
        output = scaled_dot_product_attention(
            queries, keys, values, cache=cache, scale=self.scale, mask=mask
        )

        output = output.transpose(0, 2, 1, 3).reshape(B, L, -1)

        return self.o_proj(output)


@partial(mx.compile, shapeless=True)
def gelu_topk(inputs, std_multiplier):
    inputs_mean = mx.mean(inputs, axis=-1, keepdims=True)
    inputs_std = mx.std(inputs, axis=-1, keepdims=True)
    cutoff_x = inputs_mean + inputs_std * std_multiplier.astype(inputs_std.dtype)
    return nn.gelu_approx(mx.maximum(0, inputs - cutoff_x))


class MLP(nn.Module):
    def __init__(self, config: TextConfig, layer_idx: int = 0):
        super().__init__()
        self.config = config
        self.hidden_size = config.hidden_size
        self.intermediate_size = config.intermediate_size
        self.gate_proj = nn.Linear(
            self.hidden_size, self.intermediate_size[0], bias=False
        )
        self.up_proj = nn.Linear(
            self.hidden_size, self.intermediate_size[0], bias=False
        )
        self.down_proj = nn.Linear(
            self.intermediate_size[0], self.hidden_size, bias=False
        )
        if config.activation_sparsity_pattern is not None:
            self.activation_sparsity = config.activation_sparsity_pattern[layer_idx]
        else:
            self.activation_sparsity = 0.0
        if self.activation_sparsity > 0:
            self._std_multiplier = math.sqrt(2.0) * mx.erfinv(
                2 * self.activation_sparsity - 1
            )

    def __call__(self, x: mx.array):
        gate_proj = self.gate_proj(x)
        if self.activation_sparsity > 0.0:
            activations = gelu_topk(gate_proj, self._std_multiplier)
        else:
            activations = nn.gelu_approx(gate_proj)
        up_proj = self.up_proj(x)
        down_proj = self.down_proj(activations * up_proj)
        return down_proj


class Gemma3nAltUp(nn.Module):
    """Alternating Updates (AltUp)"""

    def __init__(self, config: TextConfig):
        super().__init__()
        self.config = config

        self.correct_output_scale = mx.zeros((self.config.hidden_size,))
        self.correction_coefs = nn.Linear(
            self.config.altup_num_inputs, self.config.altup_num_inputs, bias=False
        )
        self.prediction_coefs = nn.Linear(
            self.config.altup_num_inputs, self.config.altup_num_inputs**2, bias=False
        )
        self.modality_router = nn.Linear(
            self.config.hidden_size, self.config.altup_num_inputs, bias=False
        )
        self.router_norm = nn.RMSNorm(
            dims=self.config.hidden_size,
            eps=self.config.rms_norm_eps,
        )

    def compute_router_modalities(self, x: mx.array) -> mx.array:
        router_inputs = self.router_norm(x) * (self.config.hidden_size**-1.0)
        routed = self.modality_router(router_inputs).astype(mx.float32)
        return mx.tanh(routed)

    def predict(self, x: mx.array) -> mx.array:
        modalities = self.compute_router_modalities(x[self.config.altup_active_idx])

        self.prediction_coefs.weight = self.prediction_coefs.weight.astype(mx.float32)

        if self.config.altup_coef_clip is not None:
            self.prediction_coefs.weight = mx.clip(
                self.prediction_coefs.weight,
                -self.config.altup_coef_clip,
                self.config.altup_coef_clip,
            )

        all_coefs = (
            self.prediction_coefs(modalities)
            .reshape(
                *modalities.shape[:-1],
                self.config.altup_num_inputs,
                self.config.altup_num_inputs,
            )
            .transpose(0, 1, 3, 2)
        )

        x_up = x.astype(mx.float32)
        x_permuted = x_up.transpose(1, 2, 3, 0)
        predictions = mx.matmul(x_permuted, all_coefs)
        predictions = predictions.transpose(3, 0, 1, 2)
        predictions += x_up
        return predictions.astype(x.dtype)

    def correct(self, predictions: mx.array, activated: mx.array):
        modalities = self.compute_router_modalities(activated)

        self.correction_coefs.weight = self.correction_coefs.weight.astype(mx.float32)

        if self.config.altup_coef_clip is not None:
            self.correction_coefs.weight = mx.clip(
                self.correction_coefs.weight,
                -self.config.altup_coef_clip,
                self.config.altup_coef_clip,
            )

        all_coefs = self.correction_coefs(modalities) + 1.0

        active_x = predictions[self.config.altup_active_idx]
        innovation = activated - active_x

        all_coefs = all_coefs.transpose(2, 1, 0)
        corrected = innovation[None] * all_coefs[:, None]
        corrected += predictions

        return corrected.astype(activated.dtype)


class Gemma3nDecoderLayer(nn.Module):
    def __init__(self, config: TextConfig, layer_idx: int, is_kv_shared_layer: bool):
        super().__init__()
        self.config = config
        self.hidden_size = config.hidden_size
        self.layer_idx = layer_idx
        self.self_attn = Gemma3nAttention(config, layer_idx, is_kv_shared_layer)
        self.mlp = MLP(config, layer_idx=layer_idx)
        self.input_layernorm = nn.RMSNorm(
            self.hidden_size,
            eps=config.rms_norm_eps,
        )

        self.post_attention_layernorm = nn.RMSNorm(
            self.hidden_size,
            eps=config.rms_norm_eps,
        )
        self.pre_feedforward_layernorm = nn.RMSNorm(
            self.hidden_size,
            eps=config.rms_norm_eps,
        )
        self.post_feedforward_layernorm = nn.RMSNorm(
            self.hidden_size,
            eps=config.rms_norm_eps,
        )
        self.is_sliding = self.self_attn.is_sliding
        self.sliding_window = config.sliding_window

        self.hidden_size_per_layer_input = config.hidden_size_per_layer_input

        self.altup = Gemma3nAltUp(config)
        self.laurel = Gemma3nLaurelBlock(config)
        self.per_layer_input_gate = nn.Linear(
            self.hidden_size, self.hidden_size_per_layer_input, bias=False
        )
        self.per_layer_projection = nn.Linear(
            self.hidden_size_per_layer_input, self.hidden_size, bias=False
        )
        self.post_per_layer_input_norm = nn.RMSNorm(
            self.hidden_size,
            eps=config.rms_norm_eps,
        )

    def __call__(
        self,
        x: mx.array,
        mask: Optional[mx.array] = None,
        cache: Optional[Any] = None,
        per_layer_input: Optional[mx.array] = None,
    ):
<<<<<<< HEAD
=======
        if isinstance(x, list):
            x = mx.stack(x, axis=0)

>>>>>>> 4bf3a3cb
        predictions = self.altup.predict(x)
        active_prediction = predictions[self.config.altup_active_idx]

        active_prediction_normed = self.input_layernorm(active_prediction)
        laurel_output = self.laurel(active_prediction_normed)

        attn = self.self_attn(
            active_prediction_normed,
            mask,
            cache,
        )

        attn = self.post_attention_layernorm(attn)

        attn_gated = active_prediction + attn
        attn_laurel = (attn_gated + laurel_output) * (2.0**-0.5)

        attn_norm = self.pre_feedforward_layernorm(attn_laurel)
        attn_ffw = self.mlp(attn_norm)
        attn_ffw_norm = self.post_feedforward_layernorm(attn_ffw)
        attn_ffw_laurel_gated = attn_laurel + attn_ffw_norm

        corrected_predictions = self.altup.correct(predictions, attn_ffw_laurel_gated)

        first_prediction = corrected_predictions[self.config.altup_active_idx]
        if self.config.altup_correct_scale:
            first_prediction = first_prediction * self.altup.correct_output_scale

        first_prediction = self.per_layer_input_gate(first_prediction)
        first_prediction = nn.gelu_approx(first_prediction)

        first_prediction = mx.multiply(first_prediction, per_layer_input)

        first_prediction = self.per_layer_projection(first_prediction)
        first_prediction = self.post_per_layer_input_norm(first_prediction)

        corrected_predictions[1:] = corrected_predictions[1:] + first_prediction

        return corrected_predictions


class Gemma3Model(nn.Module):
    def __init__(self, config: TextConfig):
        super().__init__()
        self.config = config
        self.hidden_size = config.hidden_size
        self.hidden_size_per_layer_input = config.hidden_size_per_layer_input
        self.vocab_size = config.vocab_size
        self.vocab_size_per_layer_input = config.vocab_size_per_layer_input
        self.num_hidden_layers = config.num_hidden_layers
        self.first_kv_shared_layer_idx = (
            config.num_hidden_layers - config.num_kv_shared_layers
        )

        self.embed_tokens = nn.Embedding(config.vocab_size, config.hidden_size)
        self.layers = [
            Gemma3nDecoderLayer(
                config=config,
                layer_idx=layer_idx,
                is_kv_shared_layer=layer_idx >= self.first_kv_shared_layer_idx,
            )
            for layer_idx in range(config.num_hidden_layers)
        ]

        self.embed_tokens_per_layer = nn.Embedding(
            config.vocab_size_per_layer_input,
            config.num_hidden_layers * config.hidden_size_per_layer_input,
        )

        self.per_layer_model_projection = nn.Linear(
            config.hidden_size,
            config.num_hidden_layers * config.hidden_size_per_layer_input,
            bias=False,
        )

        self.per_layer_projection_norm = nn.RMSNorm(
            dims=config.hidden_size_per_layer_input,
            eps=config.rms_norm_eps,
        )

        self.altup_projections = [
            nn.Linear(config.hidden_size, config.hidden_size, bias=False)
            for _ in range(1, self.config.altup_num_inputs)
        ]

        self.altup_unembed_projections = [
            nn.Linear(config.hidden_size, config.hidden_size, bias=False)
            for _ in range(1, self.config.altup_num_inputs)
        ]

        self.norm = nn.RMSNorm(
            config.hidden_size,
            eps=config.rms_norm_eps,
        )

        self.first_sliding_idx = self.config.layer_types.index("sliding_attention")
        self.first_full_idx = self.config.layer_types.index("full_attention")

        concrete_layers = self.config.layer_types[: self.first_kv_shared_layer_idx]
        shared_full_idx = (
            len(concrete_layers) - 1 - concrete_layers[::-1].index("full_attention")
        )
        shared_sliding_idx = (
            len(concrete_layers) - 1 - concrete_layers[::-1].index("sliding_attention")
        )

        self.layer_idx_to_cache_idx = []
        for i, layer_type in enumerate(self.config.layer_types):
            if i < self.first_kv_shared_layer_idx:
                self.layer_idx_to_cache_idx.append(i)
            else:
                if layer_type == "full_attention":
                    self.layer_idx_to_cache_idx.append(shared_full_idx)
                elif layer_type == "sliding_attention":
                    self.layer_idx_to_cache_idx.append(shared_sliding_idx)
                else:
                    raise NotImplementedError(f"Unknown layer type: {layer_type}")

    def __call__(
        self,
        inputs: mx.array = None,
        inputs_embeds: mx.array = None,
        mask: mx.array = None,
        cache=None,
        **kwargs,
    ):
        per_layer_inputs = kwargs.pop("per_layer_inputs", None)

        if inputs_embeds is None:
            h = self.embed_tokens(inputs) * (self.hidden_size**0.5)
        else:
            h = inputs_embeds

        if per_layer_inputs is None and inputs is not None:
            per_layer_inputs = self.get_per_layer_inputs(inputs)

        per_layer_inputs = self.project_per_layer_inputs(h, per_layer_inputs)

        if cache is None:
            cache = [None] * len(self.layers)

        if mask is None:
            full_mask = create_attention_mask(
                h,
                cache[self.first_full_idx :],
            )
            sliding_window_mask = create_attention_mask(
                h,
                cache[self.first_sliding_idx :],
            )
        h0 = h

        # Expand hidden_states to support per-layer inputs
        target_magnitude = mx.mean(h0**2, axis=-1, keepdims=True) ** 0.5

        h_list = [h0]
        h_list.extend([proj(h0) for proj in self.altup_projections])
        h = mx.stack(h_list, axis=0)
        mags = mx.mean(h[1:] ** 2, axis=-1, keepdims=True) ** 0.5
        h[1:] = h[1:] * (target_magnitude / mx.maximum(mags, mx.finfo(h0.dtype).min))

        for i, layer in enumerate(self.layers):
            per_layer_input = per_layer_inputs[:, :, i, :]

            is_global = self.config.layer_types[i] == "full_attention"

            local_mask = mask
            if mask is None and is_global:
                local_mask = full_mask
            elif mask is None:
                local_mask = sliding_window_mask

            h = layer(
                h,
                local_mask,
                cache[self.layer_idx_to_cache_idx[i]],
                per_layer_input,
            )

        # Per-layer inputs to single output
        target_magnitude = mx.mean(h[0] ** 2, axis=-1, keepdims=True) ** 0.5
        for i, proj in enumerate(self.altup_unembed_projections):
            h[i + 1] = proj(h[i + 1])
        mags = mx.mean(h[1:] ** 2, axis=-1, keepdims=True) ** 0.5
        h[1:] = h[1:] * (target_magnitude / mx.maximum(mags, mx.finfo(h0.dtype).min))

        h = mx.mean(h, axis=0)

        return self.norm(h)

    def get_per_layer_inputs(self, input_ids: mx.array) -> mx.array:
        per_layer_inputs_mask = input_ids < self.vocab_size_per_layer_input
        tokens = mx.where(per_layer_inputs_mask, input_ids, mx.zeros_like(input_ids))
        result = self.embed_tokens_per_layer(tokens) * (
            self.hidden_size_per_layer_input**0.5
        )
        return result.reshape(
            *input_ids.shape,
            self.num_hidden_layers,
            self.hidden_size_per_layer_input,
        )

    def project_per_layer_inputs(
        self,
        inputs_embeds: mx.array,
        per_layer_inputs: mx.array,
    ) -> mx.array:
        per_layer_projection = self.per_layer_model_projection(inputs_embeds) * (
            self.hidden_size**-0.5
        )
        per_layer_projection = per_layer_projection.reshape(
            *inputs_embeds.shape[:-1],
            self.config.num_hidden_layers,
            self.config.hidden_size_per_layer_input,
        )
        per_layer_projection = self.per_layer_projection_norm(per_layer_projection)
        return (per_layer_projection + per_layer_inputs) * (2.0**-0.5)


@partial(mx.compile, shapeless=True)
def logit_softcap(softcap, x):
    out = mx.tanh(x / softcap)
    out = out * softcap
    return out


class LanguageModel(nn.Module):
    def __init__(self, config: TextConfig):
        super().__init__()
        self.config = config
        self.model_type = config.model_type
        self.model = Gemma3Model(config)
        self.final_logit_softcapping = config.final_logit_softcapping

    def __call__(
        self,
        inputs: mx.array = None,
        inputs_embeds: Optional[mx.array] = None,
        mask: Optional[mx.array] = None,
        cache=None,
        **kwargs,
    ):
        out = self.model(
            inputs, inputs_embeds=inputs_embeds, mask=mask, cache=cache, **kwargs
        )
        out = self.model.embed_tokens.as_linear(out)
        if self.final_logit_softcapping is not None:
            out = logit_softcap(self.final_logit_softcapping, out)
        return LanguageModelOutput(logits=out)

    def sanitize(self, weights):
        sanitized_weights = {}

        for k, v in weights.items():
            if "language_model.model" not in k and "language_model.lm_head" not in k:
                new_key = k.replace("language_model", "language_model.model")
                sanitized_weights[new_key] = v
            elif "self_attn.rotary_emb.inv_freq" in k:
                continue
            else:
                sanitized_weights[k] = v
        return sanitized_weights

    @property
    def layers(self):
        return self.model.layers

    @property
    def head_dim(self):
        return self.config.head_dim

    @property
    def n_kv_heads(self):
        return self.config.num_key_value_heads

    def make_cache(self):
        caches = []
        for layer_type in self.config.layer_types[
            : self.model.first_kv_shared_layer_idx
        ]:
            if layer_type == "full_attention":
                caches.append(KVCache())
            elif layer_type == "sliding_attention":
                caches.append(
                    RotatingKVCache(max_size=self.config.sliding_window, keep=0)
                )
            else:
                raise NotImplementedError(f"Unknown layer type: {layer_type}")
        return caches<|MERGE_RESOLUTION|>--- conflicted
+++ resolved
@@ -122,10 +122,7 @@
         cache: Optional[Any] = None,
     ) -> mx.array:
         B, L, _ = x.shape
-<<<<<<< HEAD
-=======
-        cos, sin = position_embeddings
->>>>>>> 4bf3a3cb
+
 
         queries = self.q_proj(x)
         queries = queries.reshape(B, L, -1, self.head_dim)
@@ -138,11 +135,10 @@
             offset = cache.offset
 
         else:
-<<<<<<< HEAD
+
             if cache is not None:
                 offset = cache.offset
-=======
->>>>>>> 4bf3a3cb
+
             keys = self.k_proj(x).reshape(B, L, -1, self.head_dim)
             keys = self.k_norm(keys)
             keys = keys.transpose(0, 2, 1, 3)
@@ -155,18 +151,12 @@
             if cache is not None:
                 keys, values = cache.update_and_fetch(keys, values)
 
-<<<<<<< HEAD
         queries = queries.transpose(0, 2, 1, 3)
         queries = self.rope(queries, offset=offset)
 
         if isinstance(mask, mx.array) and mask.shape[-1] != keys.shape[-2]:
             mask = mask[:, : keys.shape[-2]]
 
-=======
-        if isinstance(mask, mx.array) and mask.shape[-1] != keys.shape[-2]:
-            mask = mask[:, : keys.shape[-2]]
-
->>>>>>> 4bf3a3cb
         output = scaled_dot_product_attention(
             queries, keys, values, cache=cache, scale=self.scale, mask=mask
         )
@@ -349,12 +339,6 @@
         cache: Optional[Any] = None,
         per_layer_input: Optional[mx.array] = None,
     ):
-<<<<<<< HEAD
-=======
-        if isinstance(x, list):
-            x = mx.stack(x, axis=0)
-
->>>>>>> 4bf3a3cb
         predictions = self.altup.predict(x)
         active_prediction = predictions[self.config.altup_active_idx]
 
