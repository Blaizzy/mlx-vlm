<<<<<<< HEAD
import inspect
=======
import math
>>>>>>> ef7d6bad
from abc import ABC, abstractmethod
from dataclasses import dataclass
from typing import Any, Dict, List, Optional

import mlx.core as mx
import mlx.nn as nn
from mlx_lm.models.base import create_attention_mask
from mlx_lm.models.cache import RotatingKVCache
from PIL import Image
from transformers.image_processing_utils import BaseImageProcessor as ImageProcessor
from transformers.image_processing_utils import get_size_dict
from transformers.image_utils import ChannelDimension, PILImageResampling


@dataclass
class LanguageModelOutput:
    logits: mx.array
    cross_attention_states: Optional[List[mx.array]] = None
    encoder_outputs: Optional[List[mx.array]] = None


def expand2square(pil_img, background_color):
    width, height = pil_img.size
    if width == height:
        return pil_img
    elif width > height:
        result = Image.new(pil_img.mode, (width, width), background_color)
        result.paste(pil_img, (0, (width - height) // 2))
        return result
    else:
        result = Image.new(pil_img.mode, (height, height), background_color)
        result.paste(pil_img, ((height - width) // 2, 0))
        return result


@dataclass
class BaseModelConfig:
    @classmethod
    def from_dict(cls, params):
        return cls(
            **{
                k: v
                for k, v in params.items()
                if k in inspect.signature(cls).parameters
            }
        )


class BaseImageProcessor(ImageProcessor):
    def __init__(
        self,
        image_mean=(0.5, 0.5, 0.5),
        image_std=(0.5, 0.5, 0.5),
        size=(384, 384),
        crop_size: Dict[str, int] = None,
        resample=PILImageResampling.BICUBIC,
        rescale_factor=1 / 255,
        data_format=ChannelDimension.FIRST,
    ):
        crop_size = (
            crop_size if crop_size is not None else {"height": 384, "width": 384}
        )
        crop_size = get_size_dict(
            crop_size, default_to_square=True, param_name="crop_size"
        )

        self.image_mean = image_mean
        self.image_std = image_std
        self.size = size
        self.resample = resample
        self.rescale_factor = rescale_factor
        self.data_format = data_format
        self.crop_size = crop_size

    @abstractmethod
    def preprocess(self, images):
        pass


# Add this code to visualize the chunked attention mask
def visualize_attention_mask(mask):
    """Visualize attention mask with symbols for better readability."""
    if mask is None:
        print("No mask")
        return

    seq_len = mask.shape[0]

    print("        ", end="")
    for i in range(seq_len):
        print(f"{i:2d} ", end="")
    print()

    for i in range(seq_len):
        print(f"Token {i:2d}: ", end="")
        for j in range(seq_len):
            if mask[i, j]:
                print(" ■ ", end="")
            else:
                print(" ⬚ ", end="")
        print()


def check_activation_stats(name, tensor):
    """Helper function to check for anomalies and log stats."""

    print(f"--- Activation Stats: {name} ---")
    # Check for NaNs/Infs
    has_nan = mx.isnan(tensor).any()
    has_inf = mx.isinf(tensor).any()
    if has_nan:
        print(f"WARNING: Found NaN in {name}")
    if has_inf:
        print(f"WARNING: Found Inf in {name}")

    # Calculate and print stats (ensure computation happens)
    min_val = mx.min(tensor).item()
    max_val = mx.max(tensor).item()
    mean_val = mx.mean(tensor).item()
    std_val = mx.std(tensor).item()
    print(f"  Shape: {tensor.shape}")
    print(f"  Min: {min_val:.4f}, Max: {max_val:.4f}")
    print(f"  Mean: {mean_val:.4f}, Std: {std_val:.4f}")
    print("-" * (len(name) + 24))


def pixel_shuffle(input_tensor, shuffle_ratio):
    # input_tensor: [batch_size, num_patches, channels]
    batch_size, num_patches, channels = input_tensor.shape
    patch_size = int(math.sqrt(num_patches))

    input_tensor = input_tensor.reshape(batch_size, patch_size, patch_size, -1)
    batch_size, height, width, channels = input_tensor.shape

    reshaped_tensor = input_tensor.reshape(
        batch_size, height, int(width * shuffle_ratio), int(channels / shuffle_ratio)
    )
    reshaped_tensor = reshaped_tensor.transpose(0, 2, 1, 3)

    reshaped_tensor = reshaped_tensor.reshape(
        batch_size,
        int(height * shuffle_ratio),
        int(width * shuffle_ratio),
        int(channels / (shuffle_ratio**2)),
    )
    reshaped_tensor = reshaped_tensor.transpose(0, 2, 1, 3)

    output_tensor = reshaped_tensor.reshape(batch_size, -1, reshaped_tensor.shape[-1])
    return output_tensor


def interpolate(pos_embed, size, mode="cubic", align_corners=False):
    """
    MLX implementation of PyTorch's F.interpolate with bicubic mode

    Args:
        pos_embed: MLX array with shape [B, C, H_src, W_src] or [C, H_src, W_src]
        size: Tuple (H_dst, W_dst) - target size
        align_corners: Boolean - whether to align corners

    Returns:
        Interpolated array with shape [B, C, H_dst, W_dst] or [C, H_dst, W_dst]
    """
    # Handle different input shapes
    input_dim = pos_embed.ndim
    original_shape = pos_embed.shape

    if input_dim == 3:
        # [C, H, W] -> [1, C, H, W]
        pos_embed = pos_embed.reshape(1, *original_shape)

    # Get source dimensions
    h_src, w_src = pos_embed.shape[-2:]
    h_dst, w_dst = size

    # Calculate scale factors
    scale_h = h_dst / h_src
    scale_w = w_dst / w_src

    # Create upsampler
    upsampler = nn.Upsample(
        scale_factor=(scale_h, scale_w), mode=mode, align_corners=align_corners
    )

    # Apply upsampling
    result = upsampler(pos_embed)

    # Return in the original dimension format
    if input_dim == 3:
        return result.reshape(original_shape[0], *size)
    return result<|MERGE_RESOLUTION|>--- conflicted
+++ resolved
@@ -1,8 +1,4 @@
-<<<<<<< HEAD
-import inspect
-=======
 import math
->>>>>>> ef7d6bad
 from abc import ABC, abstractmethod
 from dataclasses import dataclass
 from typing import Any, Dict, List, Optional
