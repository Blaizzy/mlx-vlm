--- conflicted
+++ resolved
@@ -168,6 +168,7 @@
         cache=None,
         inputs_embeds: Optional[mx.array] = None,
         mask: Optional[mx.array] = None,
+        mask: Optional[mx.array] = None,
     ):
         # for passing merged input embeddings
         if inputs_embeds is None:
@@ -175,14 +176,7 @@
         else:
             h = inputs_embeds
 
-<<<<<<< HEAD
         mask = create_attention_mask(h)
-=======
-        # mask = None
-        if h.shape[1] > 1 and mask is None:
-            mask = nn.MultiHeadAttention.create_additive_causal_mask(h.shape[1])
-            mask = mask.astype(h.dtype)
->>>>>>> dab901c5
 
         if cache is None:
             cache = [None] * len(self.layers)
@@ -207,6 +201,7 @@
         inputs_embeds: Optional[mx.array] = None,
         mask: Optional[mx.array] = None,
     ):
+        out = self.model(inputs, cache=cache, inputs_embeds=inputs_embeds, mask=None)
         out = self.model(inputs, cache=cache, inputs_embeds=inputs_embeds, mask=None)
         return out
 
