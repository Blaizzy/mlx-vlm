import inspect
from dataclasses import dataclass
from typing import Optional, Any

import mlx.core as mx
import mlx.nn as nn

from ..base import LanguageModelOutput, RotatingKVCache, create_attention_mask


@dataclass
class TextConfig:
    model_type: str
    hidden_size: int
    num_hidden_layers: int
    intermediate_size: int
    num_attention_heads: int = 8
    head_dim: int = 256
    rms_norm_eps: float = 1.0e-6
    vocab_size: int = 262144
    num_key_value_heads: int = 4
    rope_global_base_freq: float = 1_000_000.0
    rope_local_base_freq: float = 10_000.0
    rope_traditional: bool = False
    query_pre_attn_scalar: float = 0.0625
    sliding_window: int = 1024
    mm_tokens_per_image: int = 256

    @classmethod
    def from_dict(cls, params):
        return cls(
            **{
                k: v
                for k, v in params.items()
                if k in inspect.signature(cls).parameters
            }
        )


class RMSNorm(nn.Module):
    def __init__(self, dims: int, eps: float = 1e-6):
        super().__init__()
        self.weight = mx.ones((dims,))
        self.eps = eps

    def __call__(self, x):
        orig_dtype = x.dtype
        #casting to match exactly
        output = mx.fast.rms_norm(x.astype(mx.float32), 1.0 + self.weight.astype(mx.float32), self.eps)
        return output.astype(orig_dtype)


class Attention(nn.Module):
    def __init__(self, config: TextConfig, layer_idx: int):
        super().__init__()

        dim = config.hidden_size
        self.n_heads = n_heads = config.num_attention_heads
        self.n_kv_heads = n_kv_heads = config.num_key_value_heads
        self.repeats = n_heads // n_kv_heads
        self.head_dim = head_dim = config.head_dim
        self.layer_idx = layer_idx

        self.scale = config.query_pre_attn_scalar

        self.q_proj = nn.Linear(dim, n_heads * head_dim, bias=False)
        self.k_proj = nn.Linear(dim, n_kv_heads * head_dim, bias=False)
        self.v_proj = nn.Linear(dim, n_kv_heads * head_dim, bias=False)
        self.o_proj = nn.Linear(n_heads * head_dim, dim, bias=False)

        self.q_norm = RMSNorm(dims=head_dim, eps=config.rms_norm_eps)
        self.k_norm = RMSNorm(dims=head_dim, eps=config.rms_norm_eps)
        self.is_sliding = (layer_idx + 1) % 6 != 0

        self.rope = nn.RoPE(
            head_dim,
            traditional=config.rope_traditional,
            base= config.rope_local_base_freq if self.is_sliding else config.rope_global_base_freq,
        )

    def __call__(
        self,
        x: mx.array,
        mask: Optional[mx.array] = None,
        cache: Optional[Any] = None,
    ) -> mx.array:
        B, L, _ = x.shape
        queries, keys, values = self.q_proj(x), self.k_proj(x), self.v_proj(x)
        queries = queries.reshape(B, L, self.n_heads, -1).transpose(0, 2, 1, 3)

        keys = keys.reshape(B, L, self.n_kv_heads, -1).transpose(0, 2, 1, 3)
        values = values.reshape(B, L, self.n_kv_heads, -1).transpose(0, 2, 1, 3)

        queries = self.q_norm(queries)
        keys = self.k_norm(keys)

        if cache is not None:
            queries = self.rope(queries, offset=cache.offset)
            keys = self.rope(keys, offset=cache.offset)
            keys, values = cache.update_and_fetch(keys, values)
        else:
            queries = self.rope(queries)
            keys = self.rope(keys)

        output = mx.fast.scaled_dot_product_attention(
            queries, keys, values, scale=self.scale, mask=mask
        )
        output = output.transpose(0, 2, 1, 3).reshape(B, L, -1)
        return self.o_proj(output)


class MLP(nn.Module):
    def __init__(self, dim, hidden_dim):
        super().__init__()
        self.gate_proj = nn.Linear(dim, hidden_dim, bias=False)
        self.down_proj = nn.Linear(hidden_dim, dim, bias=False)
        self.up_proj = nn.Linear(dim, hidden_dim, bias=False)

    def __call__(self, x) -> mx.array:
        #This should not be GELU approx, jax.nn.gelu
        return self.down_proj(nn.gelu_approx(self.gate_proj(x)) * self.up_proj(x))


class TransformerBlock(nn.Module):
    def __init__(self, config: TextConfig, layer_idx: int):
        super().__init__()
        self.num_attention_heads = config.num_attention_heads
        self.hidden_size = config.hidden_size
        self.self_attn = Attention(config, layer_idx)
        self.mlp = MLP(config.hidden_size, config.intermediate_size)
        self.input_layernorm = RMSNorm(config.hidden_size, eps=config.rms_norm_eps)
        self.post_attention_layernorm = RMSNorm(
            config.hidden_size, eps=config.rms_norm_eps
        )
        self.pre_feedforward_layernorm = RMSNorm(
            config.hidden_size, eps=config.rms_norm_eps
        )
        self.post_feedforward_layernorm = RMSNorm(
            config.hidden_size, eps=config.rms_norm_eps
        )

    def __call__(
        self,
        x: mx.array,
        mask: Optional[mx.array] = None,
        cache: Optional[Any] = None,
    ) -> mx.array:
        r = self.self_attn(self.input_layernorm(x), mask, cache)
        h = x + self.post_attention_layernorm(r)
        r = self.mlp(self.pre_feedforward_layernorm(h))
        out = h + self.post_feedforward_layernorm(r)
        return out


class GemmaModel(nn.Module):
    def __init__(self, config: TextConfig):
        super().__init__()
        self.config = config
        self.vocab_size = config.vocab_size
        self.num_hidden_layers = config.num_hidden_layers
        assert self.vocab_size > 0
        self.embed_tokens = nn.Embedding(config.vocab_size, config.hidden_size)
        self.layers = [
            TransformerBlock(config=config, layer_idx=layer_idx) for layer_idx in range(config.num_hidden_layers)
        ]
        self.norm = RMSNorm(config.hidden_size, eps=config.rms_norm_eps)

    def __call__(
        self,
        inputs: mx.array,
        inputs_embeds: mx.array = None,
        mask: mx.array = None,
        cache=None,
    ):
<<<<<<< HEAD
        h = self.embed_tokens(inputs)
        h = h * (self.config.hidden_size**0.5) #persistent precision issue in scaling
=======
        if inputs_embeds is None:
            h = self.embed_tokens(inputs)
        else:
            h = inputs_embeds

        h *= (self.config.hidden_size**0.5) #persistent precision issue in scaling
>>>>>>> 1f253884

        if cache is None:
            cache = [None] * len(self.layers)

        if mask is None:
            mask = create_attention_mask(h, cache[6 - 1 : 6])

        for layer, c in zip(self.layers, cache):
            h = layer(h, mask, c)

        return self.norm(h)


class LanguageModel(nn.Module):
    def __init__(self, config: TextConfig):
        super().__init__()
        self.config = config
        self.model_type = config.model_type
        self.model = GemmaModel(config)
        self.lm_head = nn.Linear(config.hidden_size, config.vocab_size, bias=False)

    def __call__(
        self,
        inputs: mx.array,
        cache=None,
        inputs_embeds=None,
        mask: Optional[mx.array] = None,
    ):
        out = self.model(inputs, inputs_embeds, mask, cache)
        out = self.lm_head(out)
        return LanguageModelOutput(logits=out)

    def sanitize(self, weights):
        if "lm_head.weight" not in weights:
            weights["language_model.lm_head.weight"] = weights["language_model.model.embed_tokens.weight"]
        return {
            k: v for k, v in weights.items() if "self_attn.rotary_emb.inv_freq" not in k
        }

    @property
    def layers(self):
        return self.model.layers

    # TODO: verify this
    @property
    def head_dim(self):
        return self.config.head_dim

    @property
    def n_kv_heads(self):
        return self.config.num_key_value_heads<|MERGE_RESOLUTION|>--- conflicted
+++ resolved
@@ -172,17 +172,12 @@
         mask: mx.array = None,
         cache=None,
     ):
-<<<<<<< HEAD
-        h = self.embed_tokens(inputs)
-        h = h * (self.config.hidden_size**0.5) #persistent precision issue in scaling
-=======
         if inputs_embeds is None:
             h = self.embed_tokens(inputs)
         else:
             h = inputs_embeds
 
         h *= (self.config.hidden_size**0.5) #persistent precision issue in scaling
->>>>>>> 1f253884
 
         if cache is None:
             cache = [None] * len(self.layers)
