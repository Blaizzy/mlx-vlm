--- conflicted
+++ resolved
@@ -518,25 +518,11 @@
             else:
                 raise ValueError(f"Unexpected cache offset type: {type(offset)}")
 
-        cache_offset = 0
-        if cache and cache[0] is not None:
-            offset = cache[0].offset
-            if isinstance(offset, int):
-                cache_offset = offset
-            elif isinstance(offset, mx.array):
-                cache_offset = (offset if offset.ndim == 0 else offset[0]).item()
-            else:
-                raise ValueError(f"Unexpected cache offset type: {type(offset)}")
-
         if position_ids is None and (mask is None or mask.ndim == 2):
             # Calculate RoPE index once per generation in the pre-fill stage only
             if (
                 (cache is not None and cache[0] is not None and (cache_offset == 0))
-<<<<<<< HEAD
-                or self.rope_deltas is None
-=======
                 or self._rope_deltas is None
->>>>>>> cc9609ee
                 or cache is None
             ):
                 position_ids, rope_deltas = self.get_rope_index(
@@ -547,11 +533,7 @@
                 # Use the prev pre-calculated rope-deltas to get the correct position ids
                 batch_size, seq_length = inputs.shape
                 delta = mx.array(
-<<<<<<< HEAD
-                    cache_offset + self.rope_deltas if cache is not None else 0
-=======
                     cache_offset + self._rope_deltas if cache is not None else 0
->>>>>>> cc9609ee
                 )
                 position_ids = mx.arange(seq_length).reshape(1, -1)
                 position_ids = mx.broadcast_to(position_ids, (batch_size, seq_length))
