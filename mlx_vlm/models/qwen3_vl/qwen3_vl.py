from typing import Optional

import mlx.core as mx
import mlx.nn as nn
import numpy as np

from .config import ModelConfig
from .language import LanguageModel
from .vision import VisionModel


def masked_scatter(
    final_embedding: mx.array,
    image_mask_expanded: mx.array,
    scaled_image_features: mx.array,
):
    # Reshape the tensors to 1D
    final_embedding_shape = final_embedding.shape
    scaled_image_features_flattened = mx.flatten(scaled_image_features)
    final_embedding_flattened = mx.flatten(final_embedding)
    image_mask_expanded_flattened = mx.flatten(image_mask_expanded)

    # Scatter the scaled image features into the special image token positions
    image_positions = mx.array(np.where(image_mask_expanded_flattened)[0], mx.uint32)
    final_embedding_flattened[image_positions] = scaled_image_features_flattened

    # Reshape back to the original shape
    final_embedding = mx.reshape(final_embedding_flattened, final_embedding_shape)

    return final_embedding


class Model(nn.Module):
    def __init__(self, config: ModelConfig):
        super().__init__()
        self.config = config
        self.vision_tower = VisionModel(config.vision_config)
        self.language_model = LanguageModel(config.text_config, config)

    def get_input_embeddings(
        self,
        input_ids: Optional[mx.array] = None,
        pixel_values: Optional[mx.array] = None,
        **kwargs,
    ):
        image_grid_thw = kwargs.get("image_grid_thw", None)
        video_grid_thw = kwargs.get("video_grid_thw", None)
        grid_thw = image_grid_thw if image_grid_thw is not None else video_grid_thw

        if pixel_values is None:
            return {
                "inputs_embeds": self.language_model.model.embed_tokens(input_ids),
                "visual_pos_masks": None,
                "deepstack_visual_embeds": None,
            }

        dtype = self.vision_tower.patch_embed.proj.weight.dtype
        pixel_values = pixel_values.astype(dtype)

        # Get the input embeddings from the language model
        inputs_embeds = self.language_model.model.embed_tokens(input_ids)

        # Get the ouptut hidden states from the vision model
        hidden_states, deepstack_image_embeds = self.vision_tower(
            pixel_values, grid_thw
        )

<<<<<<< HEAD
        split_sizes = (
            grid_thw.prod(-1) // self.vision_tower.spatial_merge_size**2
        ).tolist()
        hidden_states = mx.split(hidden_states, split_sizes)

        hidden_states = mx.concatenate(hidden_states, axis=0).astype(
            hidden_states[0].dtype
        )

=======
>>>>>>> cc9609ee
        visual_pos_masks = None
        deepstack_visual_embeds = None

        # Insert special image tokens in the input_ids
        inputs_embeds, image_mask = self.merge_input_ids_with_image_features(
            hidden_states,
            inputs_embeds,
            input_ids,
            self.config.image_token_index,
            self.config.video_token_index,
        )

        image_mask = image_mask[..., 0]
        visual_pos_masks = image_mask
        deepstack_visual_embeds = deepstack_image_embeds

        return {
            "inputs_embeds": inputs_embeds,
            "visual_pos_masks": visual_pos_masks,
            "deepstack_visual_embeds": deepstack_visual_embeds,
        }

    @staticmethod
    def merge_input_ids_with_image_features(
        image_features, inputs_embeds, input_ids, image_token_index, video_token_index
    ):
        special_image_mask = input_ids == image_token_index
        special_video_mask = input_ids == video_token_index
        special_image_mask = special_image_mask | special_video_mask
        n_image_tokens = special_image_mask.sum()
        special_image_mask = special_image_mask[..., None]
        special_image_mask = mx.broadcast_to(special_image_mask, inputs_embeds.shape)

        n_image_features = image_features.shape[0]
        n_image_mask_elements = special_image_mask.sum()
        if n_image_mask_elements != image_features.size:
            raise ValueError(
                f"Image features and image tokens do not match: tokens: {n_image_tokens}, features {n_image_features}"
            )

        inputs_embeds = masked_scatter(
            inputs_embeds, special_image_mask, image_features
        )

        return inputs_embeds, special_image_mask

    @property
    def layers(self):
        return self.language_model.model.layers

    def __call__(
        self,
        input_ids: mx.array,
        pixel_values: Optional[mx.array] = None,
        mask: Optional[mx.array] = None,
        cache=None,
        **kwargs,
    ):

        inputs_embeds = self.get_input_embeddings(input_ids, pixel_values, **kwargs)

        kwargs = {
            "pixel_values": pixel_values,
            **inputs_embeds,
            **kwargs,
        }

        logits = self.language_model(input_ids, mask=mask, cache=cache, **kwargs)
        return logits

    def sanitize(self, weights):
        sanitized_weights = {}
        for key, value in weights.items():
            if "model" in key:
                if "model.language_model" in key:
                    key = key.replace("model.language_model", "language_model.model")

                elif "model.visual" in key:
                    key = key.replace("model.visual", "vision_tower")
            elif "lm_head" in key:
                key = key.replace("lm_head", "language_model.lm_head")

            sanitized_weights[key] = value

        return sanitized_weights<|MERGE_RESOLUTION|>--- conflicted
+++ resolved
@@ -65,18 +65,6 @@
             pixel_values, grid_thw
         )
 
-<<<<<<< HEAD
-        split_sizes = (
-            grid_thw.prod(-1) // self.vision_tower.spatial_merge_size**2
-        ).tolist()
-        hidden_states = mx.split(hidden_states, split_sizes)
-
-        hidden_states = mx.concatenate(hidden_states, axis=0).astype(
-            hidden_states[0].dtype
-        )
-
-=======
->>>>>>> cc9609ee
         visual_pos_masks = None
         deepstack_visual_embeds = None
 
