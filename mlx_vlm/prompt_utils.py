--- conflicted
+++ resolved
@@ -96,11 +96,8 @@
         # Models using message_list_with_image format
         "idefics2": "message_list_with_image",
         "idefics3": "message_list_with_image_first",
-<<<<<<< HEAD
+        "aya_vision": "message_list_with_image_first",
         "gemma3": "prompt_with_start_image_token",
-=======
-        "aya_vision": "message_list_with_image_first",
->>>>>>> c227d390
         "smolvlm": "message_list_with_image_first",
         "llava": "message_list_with_image",
         "llava_next": "message_list_with_image",
