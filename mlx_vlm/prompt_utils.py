from functools import partial


def get_message_json(
    model_name, prompt, role="user", skip_image_token=False, num_images=1, **kwargs
):
    """
    Get the appropriate JSON message based on the specified model.

    Args:
        model_name (str): The model for which to generate the message.
        prompt (str): The text prompt to be included in the message.
        role (str): The role of the message (default: "user").
        skip_image_token (bool): Whether to skip adding image tokens (default: False).
        num_images (int): Number of image tokens to add (default: 1).

    Returns:
        dict: A dictionary representing the JSON message for the specified model.
    """
    model_name = model_name.lower()

    # Base message creation
    def create_text_message(text):
        return {"type": "text", "text": text}

    def create_text_content_message(text):
        return {"type": "text", "content": text}

    def create_video_message(video_path, max_pixels=224 * 224, fps=1):
        return {
            "type": "video",
            "video": video_path,
            "max_pixels": max_pixels,
            "fps": fps,
        }

    # Message format handlers
    def handle_list_with_image(image_first=False):
        content = [create_text_message(prompt)]
        if role == "user" and not skip_image_token:
            image_tokens = [{"type": "image"}] * num_images
            content = image_tokens + content if image_first else content + image_tokens
        return {"role": role, "content": content}

    def handle_list_with_image_type():
        message = {"role": role, "content": [create_text_content_message(prompt)]}
        if role == "user" and not skip_image_token:
            message["content"] = [{"type": "image"}] * num_images + message["content"]
        if role == "assistant":
            message["content"] = message["content"][0]["content"]
        return message

    def handle_image_token(token_format, image_first=True):
        content = prompt
        if role != "system" and role == "user" and not skip_image_token:

            prefix = (
                token_format * num_images if model_name != "phi3_v" else token_format
            )
            if image_first:
                content = f"{prefix}{content}"
            else:
                content = f"{content}{prefix}"
        return {"role": role, "content": content}

    def handle_video_with_text():
        return {
            "role": "user",
            "content": [
                create_video_message(
                    kwargs["video"],
                    kwargs.get("max_pixels", 224 * 224),
                    kwargs.get("fps", 1),
                ),
                create_text_message(prompt),
            ],
        }

    # Message format mapping
    message_formats = {
        "message_list_with_image": handle_list_with_image,
        "message_list_with_image_first": partial(
            handle_list_with_image, image_first=True
        ),
        "message_list_with_image_type": handle_list_with_image_type,
        "message_with_image_token": lambda: handle_image_token("<image>"),
        "message_with_image_token_pipe": lambda: handle_image_token("<|image|>"),
        "message_with_start_image_token": lambda: handle_image_token(
            "<start_of_image>", image_first=False
        ),
        "message_with_image_token_new_line": lambda: handle_image_token("<image>\n"),
        "message_with_numbered_image_tokens": lambda: handle_image_token(
            " ".join([f"<|image_{i+1}|>" for i in range(num_images)])
        ),
        "prompt_only": lambda: prompt,
        "prompt_with_image_token": lambda: "<image>" * num_images + prompt,
        "prompt_with_start_image_token": lambda: prompt
        + "<start_of_image>" * num_images,
        "message_video_with_text": handle_video_with_text,
    }

    # Model to format mapping
    model_to_format = {
        # Models using message_list_with_image format
        "idefics2": "message_list_with_image",
        "idefics3": "message_list_with_image_first",
<<<<<<< HEAD
        "phi4mm": "message_with_numbered_image_tokens",
        "aya_vision": "message_list_with_image_first",
=======
        "aya_vision": "message_list_with_image",
        "mistral3": "message_list_with_image_first",
        "internvl_chat": "message_list_with_image_type",
        "kimi_vl": "message_list_with_image",
        "gemma3": "message_with_start_image_token",
        "llama4": "message_list_with_image",
>>>>>>> ef7d6bad
        "smolvlm": "message_list_with_image_first",
        "llava": "message_list_with_image",
        "llava_next": "message_list_with_image",
        "mllama": "message_list_with_image",
        # Models that can handle both image and video formats
        "qwen2_vl": (
            "message_video_with_text"
            if kwargs.get("video")
            else "message_list_with_image"
        ),
        "qwen2_5_vl": (
            "message_video_with_text"
            if kwargs.get("video")
            else "message_list_with_image"
        ),
        # Models using message_with_image_token_new_line format
        "llava-qwen2": "message_with_image_token_new_line",
        "bunny-llama": "message_with_image_token_new_line",
        # Models using message_with_numbered_image_tokens format
        "phi3_v": "message_with_numbered_image_tokens",
        # Models using message_with_image_token format
        "multi_modality": "message_with_image_token",
        "deepseek_vl_v2": "message_with_image_token_new_line",
        # Models using message_list_with_image_type format
        "pixtral": "message_list_with_image_type",
        # Models using prompt_with_image_token format
        "paligemma": "prompt_with_image_token",
        # Models using prompt_only format
        "florence2": "prompt_only",
        "molmo": "prompt_only",
    }

    if num_images > 1 and model_name in [
        "llava_next",
        "llava-qwen2",
        "bunny-llama",
        "paligemma",
        "multi_modality",
        "mllama",
    ]:
        raise ValueError(
            f"Model {model_name} does not support multi-image chat. Please only use 1 image."
        )

    format_key = model_to_format.get(model_name)
    if format_key:
        return message_formats[format_key]()
    else:
        raise ValueError(f"Unsupported model: {model_name}")


def get_chat_template(
    processor, messages, add_generation_prompt, tokenize=False, **kwargs
):
    if "chat_template" in processor.__dict__.keys():
        return processor.apply_chat_template(
            messages,
            tokenize=tokenize,
            add_generation_prompt=add_generation_prompt,
            **kwargs,
        )
    elif "tokenizer" in processor.__dict__.keys():
        return processor.tokenizer.apply_chat_template(
            messages,
            tokenize=tokenize,
            add_generation_prompt=add_generation_prompt,
            **kwargs,
        )
    else:
        raise ValueError(
            "Error: processor does not have 'chat_template' or 'tokenizer' attribute."
        )


def apply_chat_template(
    processor,
    config,
    prompt,
    add_generation_prompt=True,
    return_messages=False,
    num_images=1,
    **kwargs,
):

    config = config if isinstance(config, dict) else config.__dict__

    def process_single_prompt(p, is_first=True):
        if isinstance(p, str):
            return get_message_json(
                config["model_type"],
                p,
                skip_image_token=not is_first,
                num_images=num_images,
                **kwargs,
            )
        elif isinstance(p, dict) and "role" in p:
            return get_message_json(
                config["model_type"],
                p["content"],
                p["role"],
                skip_image_token=not is_first,
                num_images=num_images,
                **kwargs,
            )
        else:
            raise ValueError("Invalid prompt type")

    messages = []
    if isinstance(prompt, list):
        if isinstance(prompt[0], dict):
            for i, p in enumerate(prompt):
                if p.get("role") in ["system", "assistant"]:
                    messages.append(process_single_prompt(p, False))
                else:
                    is_first = i == 0 or i == 1
                    messages.append(process_single_prompt(p, is_first))
        else:
            for prompts in prompt:
                for i, p in enumerate(prompts):
                    if p.get("role") in ["system", "assistant"]:
                        messages.append(process_single_prompt(p, False))
                    else:
                        is_first = i == 0 or i == 1
                        messages.append(process_single_prompt(p, is_first))
    else:
        messages = [process_single_prompt(prompt)]

    if return_messages:
        return messages

    if config["model_type"] in ["paligemma", "molmo", "florence2"]:
        return messages[-1]

    return get_chat_template(processor, messages, add_generation_prompt)<|MERGE_RESOLUTION|>--- conflicted
+++ resolved
@@ -104,17 +104,13 @@
         # Models using message_list_with_image format
         "idefics2": "message_list_with_image",
         "idefics3": "message_list_with_image_first",
-<<<<<<< HEAD
         "phi4mm": "message_with_numbered_image_tokens",
         "aya_vision": "message_list_with_image_first",
-=======
-        "aya_vision": "message_list_with_image",
         "mistral3": "message_list_with_image_first",
         "internvl_chat": "message_list_with_image_type",
         "kimi_vl": "message_list_with_image",
         "gemma3": "message_with_start_image_token",
         "llama4": "message_list_with_image",
->>>>>>> ef7d6bad
         "smolvlm": "message_list_with_image_first",
         "llava": "message_list_with_image",
         "llava_next": "message_list_with_image",
