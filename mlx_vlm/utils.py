import contextlib
import copy
import glob
import importlib
import json
import logging
import shutil
import time
from dataclasses import dataclass
from io import BytesIO
from pathlib import Path
from textwrap import dedent
from typing import Any, Dict, Generator, List, Optional, Tuple, Union

import mlx.core as mx
import mlx.nn as nn
import numpy as np
import requests
from huggingface_hub import snapshot_download
from mlx.utils import tree_flatten, tree_reduce, tree_unflatten
from PIL import Image, ImageOps
from transformers import (
    AutoConfig,
    AutoProcessor,
    PreTrainedTokenizer,
    PreTrainedTokenizerFast,
)

from .models.base import BaseImageProcessor
from .models.cache import KVCache, SimpleKVCache
from .sample_utils import top_p_sampling
from .tokenizer_utils import load_tokenizer
from .trainer import apply_lora_layers

# Constants
MODEL_REMAPPING = {"llava-qwen2": "llava_bunny", "bunny-llama": "llava_bunny"}

MAX_FILE_SIZE_GB = 5

MODEL_CONVERSION_DTYPES = ["float16", "bfloat16", "float32"]


# A stream on the default device just for generation
generation_stream = mx.new_stream(mx.default_device())


@contextlib.contextmanager
def wired_limit(model: nn.Module, streams: Optional[List[mx.Stream]] = None):
    """
    A context manager to temporarily change the wired limit.

    Note, the wired limit should not be changed during an async eval.  If an
    async eval could be running pass in the streams to synchronize with prior
    to exiting the context manager.
    """
    model_bytes = tree_reduce(
        lambda acc, x: acc + x.nbytes if isinstance(x, mx.array) else acc, model, 0
    )
    max_rec_size = mx.metal.device_info()["max_recommended_working_set_size"]
    if model_bytes > 0.9 * max_rec_size:
        model_mb = model_bytes // 2**20
        max_rec_mb = max_rec_size // 2**20
        print(
            f"[WARNING] Generating with a model that requires {model_mb} MB "
            f"which is close to the maximum recommended size of {max_rec_mb} "
            "MB. This can be slow. See the documentation for possible work-arounds: "
            "https://github.com/ml-explore/mlx-lm/tree/main#large-models"
        )
    old_limit = mx.set_wired_limit(max_rec_size)
    try:
        yield None
    finally:
        if streams is not None:
            for s in streams:
                mx.synchronize(s)
        else:
            mx.synchronize()
        mx.set_wired_limit(old_limit)


@dataclass
class GenerationResult:
    text: str
    token: Optional[int]
    logprobs: Optional[List[float]]
    prompt_tokens: int
    generation_tokens: int
    prompt_tps: float
    generation_tps: float
    peak_memory: float


def get_model_and_args(config: dict):
    """
    Retrieve the model object based on the configuration.

    Args:
        config (dict): The model configuration.

    Returns:
        A tuple containing the Model class and the ModelArgs class.
    """
    model_type = config["model_type"]
    model_type = MODEL_REMAPPING.get(model_type, model_type)
    try:
        arch = importlib.import_module(f"mlx_vlm.models.{model_type}")
    except ImportError:
        msg = f"Model type {model_type} not supported."
        logging.error(msg)
        raise ValueError(msg)

    return arch, model_type


def get_model_path(path_or_hf_repo: str, revision: Optional[str] = None) -> Path:
    """
    Ensures the model is available locally. If the path does not exist locally,
    it is downloaded from the Hugging Face Hub.

    Args:
        path_or_hf_repo (str): The local path or Hugging Face repository ID of the model.
        revision (str, optional): A revision id which can be a branch name, a tag, or a commit hash.

    Returns:
        Path: The path to the model.
    """
    model_path = Path(path_or_hf_repo)
    if not model_path.exists():
        model_path = Path(
            snapshot_download(
                repo_id=path_or_hf_repo,
                revision=revision,
                allow_patterns=[
                    "*.json",
                    "*.safetensors",
                    "*.py",
                    "*.model",
                    "*.tiktoken",
                    "*.txt",
                ],
                resume_download=True,
            )
        )
    return model_path


def load_model(model_path: Path, lazy: bool = False, **kwargs) -> nn.Module:
    """
    Load and initialize the model from a given path.

    Args:
        model_path (Path): The path to load the model from.
        lazy (bool): If False eval the model parameters to make sure they are
            loaded in memory before returning, otherwise they will be loaded
            when needed. Default: ``False``

    Returns:
        nn.Module: The loaded and initialized model.

    Raises:
        FileNotFoundError: If the weight files (.safetensors) are not found.
        ValueError: If the model class or args class are not found or cannot be instantiated.
    """
    config = load_config(model_path, **kwargs)
    quantization = config.get("quantization", None)

    weight_files = glob.glob(str(model_path / "*.safetensors"))
    if not weight_files:
        logging.error(f"No safetensors found in {model_path}")
        message = f"""
No safetensors found in {model_path}
Create safetensors using the following code:
```
from transformers import AutoModelForCausalLM, AutoProcessor

model_id= "<huggingface_model_id>"
model = AutoModelForCausalLM.from_pretrained(model_id)
processor = AutoProcessor.from_pretrained(model_id)

model.save_pretrained("<local_dir>")
processor.save_pretrained("<local_dir>")
```
Then use the <local_dir> as the --hf-path in the convert script.
```
python -m mlx_vlm.convert --hf-path <local_dir> --mlx-path <mlx_dir>
```
        """
        raise FileNotFoundError(message)

    weights = {}
    for wf in weight_files:
        weights.update(mx.load(wf))

    model_class, model_type = get_model_and_args(config=config)

    # Initialize text and vision configs if not present
    config.setdefault("text_config", {})
    config.setdefault("vision_config", {})

    # Get vision config settings with defaults
    vision_config = config.get("vision_config", {})
    skip_vision = vision_config.get("skip_vision", False)

    # Initialize model config and update it with module configs
    model_config = model_class.ModelConfig.from_dict(config)
    modules = ["text", "vision", "perceiver", "projector"]
    model_config = update_module_configs(model_config, model_class, config, modules)

    model = model_class.Model(model_config)

    # Sanitize weights
    weights = sanitize_weights(model, weights)
    if hasattr(model_class, "VisionModel"):
        weights = sanitize_weights(
            model_class.VisionModel, weights, model_config.vision_config
        )

    if hasattr(model_class, "LanguageModel"):
        weights = sanitize_weights(
            model_class.LanguageModel, weights, model_config.text_config
        )

    if (quantization := config.get("quantization", None)) is not None:
        # Handle legacy models which may not have everything quantized`
        class_predicate = get_class_predicate(skip_vision, weights)

        nn.quantize(
            model,
            **quantization,
            class_predicate=class_predicate,
        )
    model.load_weights(list(weights.items()))
    if not lazy:
        mx.eval(model.parameters())

    model.eval()
    return model


def sanitize_weights(model_obj, weights, config=None):
    """Helper function to sanitize weights if the model has a sanitize method"""
    if hasattr(model_obj, "sanitize"):
        if config is not None:
            model_obj = model_obj(config)
        weights = model_obj.sanitize(weights)
    return weights


def update_module_configs(model_config, model_class, config, modules):
    """Updates configuration for model modules like text and vision modules.

    Args:
        model_config: The model configuration object that will be updated
        model_class: The model class containing component config classes
        config: Dictionary containing configuration parameters
        modules: List of module names to update configs for (e.g. ["text", "vision"])

    Returns:
        The updated model_config object
    """
    for config_name in modules:
        config_attr = f"{config_name}_config"
        if hasattr(model_config, config_attr):
            config_class = getattr(model_class, f"{config_name.title()}Config")
            setattr(
                model_config, config_attr, config_class.from_dict(config[config_attr])
            )
    return model_config


def get_class_predicate(skip_vision, weights=None):
    if skip_vision:
        return lambda p, m: hasattr(m, "to_quantized") and not (
            "vision_model" in p or "vision_tower" in p
        )
    else:
        if weights:
            return lambda p, m: (
                hasattr(m, "to_quantized")
                and m.weight.shape[-1] % 64 == 0
                and f"{p}.scales" in weights
            )
        else:
            return (
                lambda _, m: hasattr(m, "to_quantized") and m.weight.shape[-1] % 64 == 0
            )


def load(
    path_or_hf_repo: str,
    adapter_path: Optional[str] = None,
    lazy: bool = False,
    **kwargs,
) -> Tuple[nn.Module, Union[PreTrainedTokenizer, PreTrainedTokenizerFast]]:
    """
    Load the model and tokenizer from a given path or a huggingface repository.

    Args:
        path_or_hf_repo (Path): The path or the huggingface repository to load the model from.
        tokenizer_config (dict, optional): Configuration parameters specifically for the tokenizer.
            Defaults to an empty dictionary.
        adapter_path (str, optional): Path to the LoRA adapters. If provided, applies LoRA layers
            to the model. Default: ``None``.
        lazy (bool): If False eval the model parameters to make sure they are
            loaded in memory before returning, otherwise they will be loaded
            when needed. Default: ``False``
    Returns:
        Tuple[nn.Module, TokenizerWrapper]: A tuple containing the loaded model and tokenizer.

    Raises:
        FileNotFoundError: If config file or safetensors are not found.
        ValueError: If model class or args class are not found.
    """
    model_path = get_model_path(path_or_hf_repo)

    model = load_model(model_path, lazy, **kwargs)
    if adapter_path is not None:
        # TODO: Support more modules than just language_model
        model = apply_lora_layers(model, adapter_path)
        model.eval()

    image_processor = load_image_processor(model_path, **kwargs)

    # Get the eos_token_id from the model config
    eos_token_id = getattr(model.config, "eos_token_id", None)

    processor = load_processor(model_path, True, eos_token_ids=eos_token_id, **kwargs)

    if image_processor is not None:
        processor.image_processor = image_processor

    return model, processor


def load_config(model_path: Union[str, Path], **kwargs) -> dict:
    """Load model configuration from a path or Hugging Face repo.

    Args:
        model_path: Local path or Hugging Face repo ID to load config from
        **kwargs: Additional keyword arguments to pass to the config loader

    Returns:
        dict: Model configuration

    Raises:
        FileNotFoundError: If config.json is not found at the path
    """
    if isinstance(model_path, str):
        model_path = get_model_path(model_path)

    try:
        return AutoConfig.from_pretrained(model_path, **kwargs).to_dict()
    except ValueError:
        try:
            with open(model_path / "config.json", encoding="utf-8") as f:
                return json.load(f)
        except FileNotFoundError as exc:
            raise FileNotFoundError(f"Config not found at {model_path}") from exc


def load_image_processor(model_path: Union[str, Path], **kwargs) -> BaseImageProcessor:
    if isinstance(model_path, str):
        model_path = get_model_path(model_path)

    if not kwargs:
        config = load_config(model_path, trust_remote_code=True)
    else:
        config = load_config(model_path, **kwargs)

    model_class, _ = get_model_and_args(config)
    image_processor = None

    if hasattr(model_class, "ImageProcessor"):
        import inspect

        init_signature = inspect.signature(model_class.ImageProcessor.__init__)

        if "config" in init_signature.parameters:
            image_processor = model_class.ImageProcessor(config=config)
        else:
            image_processor = model_class.ImageProcessor()

    return image_processor


def load_processor(
    model_path, add_detokenizer=True, eos_token_ids=None, **kwargs
) -> Union[PreTrainedTokenizer, PreTrainedTokenizerFast]:

    processor = AutoProcessor.from_pretrained(model_path, **kwargs)
    if add_detokenizer:
        detokenizer_class = load_tokenizer(model_path, return_tokenizer=False)

        # Get the tokenizer object
        tokenizer_obj = (
            processor.tokenizer if hasattr(processor, "tokenizer") else processor
        )

        # Instantiate the detokenizer
        processor.detokenizer = detokenizer_class(tokenizer_obj)

        # Determine the EOS token IDs, prioritizing the function argument
        final_eos_token_ids = (
            eos_token_ids if eos_token_ids is not None else tokenizer_obj.eos_token_ids
        )

        # Create and assign the StoppingCriteria
        criteria = StoppingCriteria(final_eos_token_ids, tokenizer_obj)
        if hasattr(processor, "tokenizer"):
            processor.tokenizer.stopping_criteria = criteria
        else:
            processor.stopping_criteria = criteria

    return processor


def fetch_from_hub(
    model_path: Path, lazy: bool = False, **kwargs
) -> Tuple[nn.Module, dict, PreTrainedTokenizer]:
    model = load_model(model_path, lazy, **kwargs)
    config = load_config(model_path, **kwargs)
    processor = load_processor(
        model_path,
        add_detokenizer=False,
        eos_token_ids=config.get("eos_token_id", None),
        **kwargs,
    )
    return model, config, processor


def make_shards(weights: dict, max_file_size_gb: int = MAX_FILE_SIZE_GB) -> list:
    """
    Splits the weights into smaller shards.

    Args:
        weights (dict): Model weights.
        max_file_size_gb (int): Maximum size of each shard in gigabytes.

    Returns:
        list: List of weight shards.
    """
    max_file_size_bytes = max_file_size_gb << 30
    shards = []
    shard, shard_size = {}, 0
    for k, v in weights.items():
        if shard_size + v.nbytes > max_file_size_bytes:
            shards.append(shard)
            shard, shard_size = {}, 0
        shard[k] = v
        shard_size += v.nbytes
    shards.append(shard)
    return shards


def upload_to_hub(path: str, upload_repo: str, hf_path: str):
    """
    Uploads the model to Hugging Face hub.

    Args:
        path (str): Local path to the model.
        upload_repo (str): Name of the HF repo to upload to.
        hf_path (str): Path to the original Hugging Face model.
    """
    import os

    from huggingface_hub import HfApi, ModelCard, logging

    from . import __version__

    card = ModelCard.load("OpenGVLab/InternVL3-1B")
    card.data.tags = ["mlx"] if card.data.tags is None else card.data.tags + ["mlx"]
    card.text = dedent(
        f"""
        # {upload_repo}
        This model was converted to MLX format from [`{hf_path}`]() using mlx-vlm version **{__version__}**.
        Refer to the [original model card](https://huggingface.co/{hf_path}) for more details on the model.
        ## Use with mlx

        ```bash
        pip install -U mlx-vlm
        ```

        ```bash
        python -m mlx_vlm.generate --model {upload_repo} --max-tokens 100 --temperature 0.0 --prompt "Describe this image." --image <path_to_image>
        ```
        """
    )
    card.save(os.path.join(path, "README.md"))

    logging.set_verbosity_info()

    api = HfApi()
    api.create_repo(repo_id=upload_repo, exist_ok=True)
    api.upload_folder(
        folder_path=path,
        repo_id=upload_repo,
        repo_type="model",
    )
    print(f"Upload successful, go to https://huggingface.co/{upload_repo} for details.")


def get_model_path(path_or_hf_repo: str, revision: Optional[str] = None) -> Path:
    """
    Ensures the model is available locally. If the path does not exist locally,
    it is downloaded from the Hugging Face Hub.

    Args:
        path_or_hf_repo (str): The local path or Hugging Face repository ID of the model.
        revision (str, optional): A revision id which can be a branch name, a tag, or a commit hash.

    Returns:
        Path: The path to the model.
    """
    model_path = Path(path_or_hf_repo)
    if not model_path.exists():
        model_path = Path(
            snapshot_download(
                repo_id=path_or_hf_repo,
                revision=revision,
                allow_patterns=[
                    "*.json",
                    "*.safetensors",
                    "*.py",
                    "tokenizer.model",
                    "*.tiktoken",
                    "*.txt",
                ],
            )
        )
    return model_path


def apply_repetition_penalty(logits: mx.array, generated_tokens: Any, penalty: float):
    """
    Apply repetition penalty to specific logits based on the given context.

    Paper: https://arxiv.org/abs/1909.05858

    Args:
        logits (mx.array): The logits produced by the language model.
        generated_tokens (any): A list of N previous tokens.
        penalty (float): The repetition penalty factor to be applied.

    Returns:
        logits (mx.array): Logits with repetition penalty applied to generated tokens.
    """
    if len(generated_tokens) > 0:
        indices = mx.array([token for token in generated_tokens])
        selected_logits = logits[:, indices]
        selected_logits = mx.where(
            selected_logits < 0, selected_logits * penalty, selected_logits / penalty
        )
        logits[:, indices] = selected_logits
    return logits


def save_weights(
    save_path: Union[str, Path],
    weights: Dict[str, Any],
    *,
    donate_weights: bool = False,
) -> None:
    """Save model weights into specified directory."""
    if isinstance(save_path, str):
        save_path = Path(save_path)
    save_path.mkdir(parents=True, exist_ok=True)

    shards = make_shards(weights)
    shards_count = len(shards)
    shard_file_format = (
        "model-{:05d}-of-{:05d}.safetensors"
        if shards_count > 1
        else "model.safetensors"
    )

    total_size = sum(v.nbytes for v in weights.values())
    index_data = {"metadata": {"total_size": total_size}, "weight_map": {}}

    # Write the weights and make sure no references are kept other than the
    # necessary ones
    if donate_weights:
        weights.clear()
        del weights

    for i in range(len(shards)):
        shard = shards[i]
        shards[i] = None
        shard_name = shard_file_format.format(i + 1, shards_count)
        shard_path = save_path / shard_name

        mx.save_safetensors(str(shard_path), shard, metadata={"format": "mlx"})

        for weight_name in shard.keys():
            index_data["weight_map"][weight_name] = shard_name
        del shard

    index_data["weight_map"] = {
        k: index_data["weight_map"][k] for k in sorted(index_data["weight_map"])
    }

    with open(save_path / "model.safetensors.index.json", "w") as f:
        json.dump(
            index_data,
            f,
            indent=4,
        )


def quantize_model(
    model: nn.Module,
    config: dict,
    q_group_size: int,
    q_bits: int,
    skip_vision: bool = False,
) -> Tuple[dict, dict]:
    """
    Applies quantization to the model weights.

    Args:
        model (nn.Module): The model to be quantized.
        config (dict): Model configuration.
        q_group_size (int): Group size for quantization.
        q_bits (int): Bits per weight for quantization.
        skip_vision (bool): Whether to skip quantizing vision model weights.

    Returns:
        Tuple[dict, dict]: Tuple containing quantized weights and updated config.
    """
    quantized_config = copy.deepcopy(config)
    quantized_config.setdefault("vision_config", {})

    # Apply quantization
    if skip_vision:
        # Quantize only non-vision modules
        nn.quantize(
            model,
            q_group_size,
            q_bits,
            class_predicate=get_class_predicate(skip_vision),
        )
        quantized_config["vision_config"]["skip_vision"] = skip_vision

    else:
        # Quantize only layers with to_quantized method and divisible by 64
        nn.quantize(
            model,
            q_group_size,
            q_bits,
            class_predicate=get_class_predicate(skip_vision),
        )

    # Update config and get weights
    quantized_config["quantization"] = {"group_size": q_group_size, "bits": q_bits}
    quantized_weights = dict(tree_flatten(model.parameters()))

    return quantized_weights, quantized_config


def _update_vision_config(
    config: dict,
    value: Union[int, bool],
    divisor: int = 64,
    key: str = "intermediate_size",
) -> None:
    """Update vision config with padded sizes."""
    if key in ["intermediate_size", "hidden_size"]:
        config["vision_config"][key] = (
            ((value // divisor) + 1) * divisor if value % divisor != 0 else value
        )
    else:
        config["vision_config"][key] = value


def save_config(
    config: dict,
    config_path: Union[str, Path],
) -> None:
    """Save the model configuration to the ``config_path``.

    The final configuration will be sorted before saving for better readability.

    Args:
        config (dict): The model configuration.
        config_path (Union[str, Path]): Model configuration file path.
    """
    # Clean unused keys
    config.pop("_name_or_path", None)
    config.pop("torch_dtype", None)

    # sort the config for better readability
    config = dict(sorted(config.items()))

    # write the updated config to the config_path (if provided)
    with open(config_path, "w") as fid:
        json.dump(config, fid, indent=4)


def dequantize_model(model: nn.Module) -> nn.Module:
    """
    Dequantize the quantized linear layers in the model.

    Args:
        model (nn.Module): The model with quantized linear layers.

    Returns:
        nn.Module: The model with dequantized layers.
    """
    de_quantize_layers = []
    for name, module in model.named_modules():
        if isinstance(module, nn.QuantizedLinear):
            bias = "bias" in module
            weight = module.weight
            weight = mx.dequantize(
                weight,
                module.scales,
                module.biases,
                module.group_size,
                module.bits,
            ).astype(mx.float16)
            output_dims, input_dims = weight.shape
            linear = nn.Linear(input_dims, output_dims, bias=bias)
            linear.weight = weight
            if bias:
                linear.bias = module.bias
            de_quantize_layers.append((name, linear))
    if len(de_quantize_layers) > 0:
        model.update_modules(tree_unflatten(de_quantize_layers))
    return model


def convert(
    hf_path: str,
    mlx_path: str = "mlx_model",
    quantize: bool = False,
    q_group_size: int = 64,
    q_bits: int = 4,
    dtype: Optional[str] = None,
    upload_repo: str = None,
    revision: Optional[str] = None,
    dequantize: bool = False,
    skip_vision: bool = False,
    trust_remote_code: bool = True,
):
    print("[INFO] Loading")
    model_path = get_model_path(hf_path, revision=revision)
    model, config, processor = fetch_from_hub(
        model_path, lazy=True, trust_remote_code=trust_remote_code
    )

    if dtype is None:
        dtype = config.get("torch_dtype", None)
    weights = dict(tree_flatten(model.parameters()))
    if dtype in MODEL_CONVERSION_DTYPES:
        print("[INFO] Using dtype:", dtype)
        dtype = getattr(mx, dtype)
        weights = {k: v.astype(dtype) for k, v in weights.items()}

    if quantize and dequantize:
        raise ValueError("Choose either quantize or dequantize, not both.")

    if quantize:
        print("[INFO] Quantizing")
        model.load_weights(list(weights.items()))
        weights, config = quantize_model(
            model, config, q_group_size, q_bits, skip_vision
        )

    if dequantize:
        print("[INFO] Dequantizing")
        model = dequantize_model(model)
        weights = dict(tree_flatten(model.parameters()))

    if isinstance(mlx_path, str):
        mlx_path = Path(mlx_path)

    del model
    save_weights(mlx_path, weights, donate_weights=True)

    # Copy Python and JSON files from the model path to the MLX path
    for pattern in ["*.py", "*.json"]:
        files = glob.glob(str(model_path / pattern))
        for file in files:
            shutil.copy(file, mlx_path)

    processor.save_pretrained(mlx_path)

    save_config(config, config_path=mlx_path / "config.json")

    if upload_repo is not None:
        upload_to_hub(mlx_path, upload_repo, hf_path)


def load_image(image_source: Union[str, Path, BytesIO], timeout: int = 10):
    """
    Helper function to load an image from either a URL or file.
    """
    if isinstance(image_source, BytesIO) or Path(image_source).is_file():
        # for base64 encoded images
        try:
            image = Image.open(image_source)
        except IOError as e:
            raise ValueError(
                f"Failed to load image from {image_source} with error: {e}"
            ) from e
    elif image_source.startswith(("http://", "https://")):
        try:
            response = requests.get(image_source, stream=True, timeout=timeout)
            response.raise_for_status()
            image = Image.open(response.raw)
        except Exception as e:
            raise ValueError(
                f"Failed to load image from URL: {image_source} with error {e}"
            ) from e
    else:
        raise ValueError(
            f"The image {image_source} must be a valid URL or existing file."
        )

    image = ImageOps.exif_transpose(image)
    image = image.convert("RGB")
    return image


def resize_image(img, max_size):
    ratio = min(max_size[0] / img.width, max_size[1] / img.height)
    new_size = (int(img.width * ratio), int(img.height * ratio))
    return img.resize(new_size)


def process_image(img, resize_shape, image_processor):
    if isinstance(img, str):
        img = load_image(img)
    if resize_shape is not None and not isinstance(image_processor, BaseImageProcessor):
        img = resize_image(img, resize_shape)
    return img


def process_inputs(processor, images, prompts, return_tensors="mlx"):
    if hasattr(processor, "process"):
        inputs = processor.process(
            text=prompts,
            images=images,
            padding=True,
            return_tensors=return_tensors,
        )
    else:
        inputs = processor(
            text=prompts, images=images, padding=True, return_tensors=return_tensors
        )
    return inputs


def process_inputs_with_fallback(processor, images, prompts, return_tensors="mlx"):
    try:
        inputs = process_inputs(
            processor, images, prompts, return_tensors=return_tensors
        )
    except Exception as e:
        try:
            print(
                f"\033[33mWarning\033[0m: Failed to process inputs with error: {e}",
                "Trying to process inputs with return_tensors='pt'",
            )
            inputs = process_inputs(processor, images, prompts, return_tensors="pt")
        except Exception as e:
            raise ValueError(
                f"Failed to process inputs with error: {e}. Please install PyTorch and try again."
            )
    return inputs


def prepare_inputs(processor, images, prompts, image_token_index, resize_shape=None):

    if not isinstance(images, list):
        images = [images]

    # Process images
    image_processor = (
        processor.image_processor if hasattr(processor, "image_processor") else None
    )
    images = [process_image(img, resize_shape, image_processor) for img in images]

    model_inputs = {}

    if hasattr(processor, "image_processor") and isinstance(
        processor.image_processor, BaseImageProcessor
    ):
        if not isinstance(prompts, list):
            prompts = [prompts]

        processor.pad_token = processor.eos_token
        text_chunks = [
            [processor(chunk).input_ids for chunk in prompt.split("<image>")]
            for prompt in prompts
        ]

        # Find the maximum length for padding
        max_length = max(
            sum(len(chunk) for chunk in chunks) + 1 for chunks in text_chunks
        )

        # Pad and create input_ids
        input_ids = []
        for chunks in text_chunks:
            ids = chunks[0] + [image_token_index] + chunks[1]
            padding = [processor.pad_token_id] * (max_length - len(ids))
            input_ids.append(mx.array(ids + padding))

        model_inputs["input_ids"] = mx.array(input_ids)
        pixel_values = processor.image_processor.preprocess(images=images)
        model_inputs["pixel_values"] = mx.array(np.stack(pixel_values))
        model_inputs["attention_mask"] = mx.array(
            [(ids != processor.pad_token_id) for ids in input_ids]
        ).astype(mx.int32)

    else:
        if hasattr(processor, "tokenizer"):
            processor.tokenizer.pad_token = processor.tokenizer.eos_token

        inputs = process_inputs_with_fallback(processor, images, prompts)

        # For Phi4MM
        if "input_image_embeds" in inputs:
            inputs["pixel_values"] = inputs["input_image_embeds"]
            inputs.pop("input_image_embeds")

        if "images" in inputs:
            inputs["pixel_values"] = inputs["images"]
            inputs.pop("images")

        if isinstance(inputs["pixel_values"], list):
            pixel_values = inputs["pixel_values"]
        else:
            pixel_values = mx.array(inputs["pixel_values"])

        model_inputs["input_ids"] = mx.array(inputs["input_ids"])
        model_inputs["pixel_values"] = pixel_values
        model_inputs["attention_mask"] = (
            mx.array(inputs["attention_mask"]) if "attention_mask" in inputs else None
        )
        # Convert inputs to model_inputs with mx.array if present
        for key, value in inputs.items():
            if key not in model_inputs and not isinstance(value, (str, list)):
                if value is not None:
                    model_inputs[key] = mx.array(value)

    return model_inputs


def generate_step(
    input_ids: mx.array,
    model: nn.Module,
    pixel_values,
    mask,
    *,
    max_tokens: int = 256,
    temperature: float = 0.0,
    repetition_penalty: Optional[float] = None,
    repetition_context_size: Optional[int] = 20,
    top_p: float = 1.0,
    logit_bias: Optional[Dict[int, float]] = None,
    **kwargs,
) -> Generator[Tuple[mx.array, mx.array], None, None]:
    """
    A generator producing token ids based on the given prompt from the model.

    Args:
        prompt (mx.array): The input prompt.
        model (nn.Module): The model to use for generation.
        temperature (float): The temperature for sampling, if 0 the argmax is used.
          Default: ``0``.
        repetition_penalty (float, optional): The penalty factor for repeating
          tokens.
        repetition_context_size (int, optional): The number of tokens to
          consider for repetition penalty. Default: ``20``.
        top_p (float, optional): Nulceus sampling, higher means model considers
          more less likely words.
        logit_bias (dictionary, optional): Additive logit bias.

    Yields:
        Generator[Tuple[mx.array, mx.array], None, None]: A generator producing
          one token and a vector of log probabilities.
    """

    def sample(logits: mx.array) -> Tuple[mx.array, float]:
        if logit_bias:
            indices = mx.array(list(logit_bias.keys()))
            values = mx.array(list(logit_bias.values()))
            logits[:, indices] += values
        logprobs = logits - mx.logsumexp(logits)

        if temperature == 0:
            token = mx.argmax(logits, axis=-1)
        else:
            if top_p > 0 and top_p < 1.0:
                token = top_p_sampling(logits, top_p, temperature)
            else:
                token = mx.random.categorical(logits * (1 / temperature))

        return token, logprobs

    if repetition_penalty and (
        repetition_penalty < 0 or not isinstance(repetition_penalty, float)
    ):
        raise ValueError(
            f"repetition_penalty must be a non-negative float, got {repetition_penalty}"
        )

    y = input_ids
    if hasattr(model.language_model, "make_cache"):
        cache = model.language_model.make_cache()
    else:
        kv_heads = (
            [model.language_model.n_kv_heads] * len(model.language_model.layers)
            if isinstance(model.language_model.n_kv_heads, int)
            else model.language_model.n_kv_heads
        )
        if model.config.model_type == "florence2":
            cache = [
                (SimpleKVCache(), SimpleKVCache()) for n in model.language_model.layers
            ]
        else:
            cache = [KVCache() for n in kv_heads]

    repetition_context = input_ids.reshape(-1).tolist()

    if repetition_context_size:
        repetition_context = repetition_context[-repetition_context_size:]

    def _step(y, **kwargs):
        with mx.stream(generation_stream):
            nonlocal repetition_context
            if "decoder_input_ids" in kwargs:
                outputs = model.language_model(
                    cache=cache,
                    **kwargs,
                )
            else:

                outputs = model.language_model(
                    y[None],
                    cache=cache,
                    **kwargs,
                )

            logits = outputs.logits[:, -1, :]

            if repetition_penalty:
                logits = apply_repetition_penalty(
                    logits, repetition_context, repetition_penalty
                )
                y, logprobs = sample(logits)
                repetition_context.append(y.item())
            else:
                y, logprobs = sample(logits)

            if repetition_context_size:
                if len(repetition_context) > repetition_context_size:
                    repetition_context = repetition_context[-repetition_context_size:]
            return y, logprobs.squeeze(0)

    outputs = model(input_ids, pixel_values, cache=cache, mask=mask, **kwargs)

    logits = outputs.logits[:, -1, :]
    y, logprobs = sample(logits)
    mx.async_eval(y)

    if outputs.cross_attention_states is not None:
        kwargs = {
            k: v
            for k, v in zip(
                ["cross_attention_states"], [outputs.cross_attention_states]
            )
        }
    elif outputs.encoder_outputs is not None:
        kwargs = {
            "decoder_input_ids": y[None],
            "encoder_outputs": outputs.encoder_outputs,
        }
    else:
        kwargs = {}

    n = 0
    while True:
        if n != max_tokens:
            next_y, next_logprobs = _step(y, **kwargs)
            mx.async_eval(next_y)
            if "decoder_input_ids" in kwargs:
                kwargs["decoder_input_ids"] = next_y[None]
            yield y.item(), logprobs
            y, logprobs = next_y, next_logprobs
        if n == max_tokens:
            break

        n += 1


class StoppingCriteria:
    def __init__(self, eos_token_ids: List[int], tokenizer=None):

        if isinstance(eos_token_ids, int):
            self.eos_token_ids = [eos_token_ids]
        else:
            self.eos_token_ids = eos_token_ids

        self.tokenizer = tokenizer

    def add_eos_token_ids(self, new_eos_token_ids: Union[int, List[int]] = None):
        """
        Add new token IDs to the list of EOS token IDs.

        Args:
            new_eos_token_ids: Integer, string, or list of integers/strings representing token IDs to add.
                               If strings are provided, they will be converted to integers if possible.
        """
        if new_eos_token_ids is None:
            pass

        if self.tokenizer is None:
            raise ValueError("Processor is not provided")

        if new_eos_token_ids is not None:
            if isinstance(new_eos_token_ids, str):
                new_eos_token_ids = [new_eos_token_ids]
            new_eos_token_ids = [
                self.tokenizer.encode(" " + token, add_special_tokens=False)[-1]
                for token in new_eos_token_ids
            ]
            self.eos_token_ids.extend(new_eos_token_ids)

    def reset(self, eos_token_ids: List[int] = None):
        eos_token_ids = (
            eos_token_ids if eos_token_ids is not None else self.tokenizer.eos_token_ids
        )

        if isinstance(eos_token_ids, int):
            eos_token_ids = [eos_token_ids]

        if self.eos_token_ids != eos_token_ids:
            self.eos_token_ids = eos_token_ids

    def __call__(self, input_ids: mx.array) -> bool:
        return input_ids in self.eos_token_ids


def stream_generate(
    model: nn.Module,
    processor: PreTrainedTokenizer,
    prompt: str,
    image: Union[str, List[str]] = None,
    **kwargs,
) -> Union[str, Generator[str, None, None]]:
    """
    A generator producing text based on the given prompt from the model.

    Args:
        prompt (mx.array): The input prompt.
        model (nn.Module): The model to use for generation.
        max_tokens (int): The ma
        kwargs: The remaining options get passed to :func:`generate_step`.
          See :func:`generate_step` for more details.

    Yields:
        Generator[Tuple[mx.array, mx.array]]: A generator producing text.
    """
    tokenizer = processor.tokenizer if hasattr(processor, "tokenizer") else processor
<<<<<<< HEAD
    eos_token = kwargs.pop("eos_token", tokenizer.eos_token_id)
    if isinstance(eos_token, str):
        eos_token = tokenizer.encode(eos_token)[0]

    prompt_tokens = mx.array(tokenizer.encode(prompt))
=======

    # Skip special tokens
    skip_special_tokens = kwargs.pop("skip_special_tokens", False)
    skip_special_token_ids = (
        set(tokenizer.all_special_ids)
        if skip_special_tokens and hasattr(tokenizer, "all_special_ids")
        else []
    )

    add_special_tokens = (
        not hasattr(processor, "chat_template")
        if model.config.model_type == "gemma3"
        else True
    )
    prompt_tokens = mx.array(
        tokenizer.encode(prompt, add_special_tokens=add_special_tokens)
    )
>>>>>>> ef7d6bad

    resize_shape = kwargs.pop("resize_shape", None)
    image_token_index = getattr(model.config, "image_token_index", None)

    if kwargs.get("pixel_values") is None:
        if not image:
            input_ids = prompt_tokens[None, :]
            pixel_values = mask = None
        else:
            inputs = prepare_inputs(
                processor, image, prompt, image_token_index, resize_shape
            )
            input_ids = inputs["input_ids"]
            pixel_values = inputs["pixel_values"]
            mask = inputs["attention_mask"]
            data_kwargs = {
                k: v
                for k, v in inputs.items()
                if k not in ["input_ids", "pixel_values", "attention_mask"]
            }
            kwargs.update(data_kwargs)
    else:
        input_ids = kwargs.pop("input_ids")
        pixel_values = kwargs.pop("pixel_values")
        mask = kwargs.pop("mask")

<<<<<<< HEAD
    detokenizer = processor.detokenizer
    detokenizer.reset()
    tic = time.perf_counter()
    for n, (token, logprobs) in enumerate(
        generate_step(input_ids, model, pixel_values, mask, **kwargs)
    ):
        if n == 0:
            prompt_time = time.perf_counter() - tic
            prompt_tps = input_ids.size / prompt_time
            tic = time.perf_counter()

        if token == eos_token:
            break

        detokenizer.add_token(token)
=======
    with wired_limit(model, [generation_stream]):
        detokenizer = processor.detokenizer
        detokenizer.reset()
        tic = time.perf_counter()
        for n, (token, logprobs) in enumerate(
            generate_step(input_ids, model, pixel_values, mask, **kwargs)
        ):
            if n == 0:
                prompt_time = time.perf_counter() - tic
                prompt_tps = input_ids.size / prompt_time
                tic = time.perf_counter()

            # Stop generation if the token is in the eos_token_ids
            if tokenizer.stopping_criteria(token):
                break

            detokenizer.add_token(token, skip_special_token_ids=skip_special_token_ids)

            # Yield the last segment if streaming
            yield GenerationResult(
                text=detokenizer.last_segment,
                token=token,
                logprobs=logprobs,
                prompt_tokens=input_ids.size,
                generation_tokens=n + 1,
                prompt_tps=prompt_tps,
                generation_tps=(n + 1) / (time.perf_counter() - tic),
                peak_memory=mx.get_peak_memory() / 1e9,
            )
>>>>>>> ef7d6bad

        detokenizer.finalize()
        yield GenerationResult(
            text=detokenizer.last_segment,
            token=token,
            logprobs=logprobs,
            prompt_tokens=input_ids.size,
            generation_tokens=n + 1,
            prompt_tps=prompt_tps,
            generation_tps=(n + 1) / (time.perf_counter() - tic),
            peak_memory=mx.get_peak_memory() / 1e9,
        )


def generate(
    model: nn.Module,
    processor: PreTrainedTokenizer,
    prompt: str,
    image: Union[str, List[str]] = None,
    verbose: bool = False,
    **kwargs,
) -> str:
    """
    Generate text from the model.

    Args:
       model (nn.Module): The language model.
       tokenizer (PreTrainedTokenizer): The tokenizer.
       prompt (str): The string prompt.
       temperature (float): The temperature for sampling (default 0).
       max_tokens (int): The maximum number of tokens (default 100).
       verbose (bool): If ``True``, print tokens and timing information
           (default ``False``).
       formatter (Optional[Callable]): A function which takes a token and a
           probability and displays it.
       repetition_penalty (float, optional): The penalty factor for repeating tokens.
       repetition_context_size (int, optional): The number of tokens to consider for repetition penalty.
    """

    if verbose:
        print("=" * 10)
        if image is not None:
            input_path = image
        elif kwargs.get("video") is not None:
            input_path = kwargs.get("video")
        else:
            input_path = None

        print(f"Files: {input_path}", "\n")

        print("Prompt:", prompt)

    text = ""
    last_response = None

    eos_tokens = kwargs.get("eos_tokens", None)
    stopping_criteria = kwargs.get("stopping_criteria", None)

    # Get the tokenizer
    tokenizer = processor.tokenizer if hasattr(processor, "tokenizer") else processor

    # Add custom EOS tokens to the stopping criteria
    if eos_tokens is not None:
        tokenizer.stopping_criteria.add_eos_token_ids(eos_tokens)

    # Use custom stopping criteria
    elif stopping_criteria is not None:
        if isinstance(stopping_criteria, StoppingCriteria) or callable(
            stopping_criteria
        ):
            tokenizer.stopping_criteria = stopping_criteria
        else:
            raise ValueError(
                "stopping_criteria must be an instance of StoppingCriteria or a callable"
            )
    else:
        tokenizer.stopping_criteria.reset(model.config.eos_token_id)

    for response in stream_generate(model, processor, prompt, image, **kwargs):
        if verbose:
            print(response.text, end="", flush=True)
        text += response.text
        last_response = response

    if verbose:
        print("\n" + "=" * 10)
        if len(text) == 0:
            print("No text generated for this prompt")
            return
        print(
            f"Prompt: {last_response.prompt_tokens} tokens, "
            f"{last_response.prompt_tps:.3f} tokens-per-sec"
        )
        print(
            f"Generation: {last_response.generation_tokens} tokens, "
            f"{last_response.generation_tps:.3f} tokens-per-sec"
        )
        print(f"Peak memory: {last_response.peak_memory:.3f} GB")

    return text<|MERGE_RESOLUTION|>--- conflicted
+++ resolved
@@ -1164,13 +1164,6 @@
         Generator[Tuple[mx.array, mx.array]]: A generator producing text.
     """
     tokenizer = processor.tokenizer if hasattr(processor, "tokenizer") else processor
-<<<<<<< HEAD
-    eos_token = kwargs.pop("eos_token", tokenizer.eos_token_id)
-    if isinstance(eos_token, str):
-        eos_token = tokenizer.encode(eos_token)[0]
-
-    prompt_tokens = mx.array(tokenizer.encode(prompt))
-=======
 
     # Skip special tokens
     skip_special_tokens = kwargs.pop("skip_special_tokens", False)
@@ -1188,7 +1181,6 @@
     prompt_tokens = mx.array(
         tokenizer.encode(prompt, add_special_tokens=add_special_tokens)
     )
->>>>>>> ef7d6bad
 
     resize_shape = kwargs.pop("resize_shape", None)
     image_token_index = getattr(model.config, "image_token_index", None)
@@ -1215,23 +1207,6 @@
         pixel_values = kwargs.pop("pixel_values")
         mask = kwargs.pop("mask")
 
-<<<<<<< HEAD
-    detokenizer = processor.detokenizer
-    detokenizer.reset()
-    tic = time.perf_counter()
-    for n, (token, logprobs) in enumerate(
-        generate_step(input_ids, model, pixel_values, mask, **kwargs)
-    ):
-        if n == 0:
-            prompt_time = time.perf_counter() - tic
-            prompt_tps = input_ids.size / prompt_time
-            tic = time.perf_counter()
-
-        if token == eos_token:
-            break
-
-        detokenizer.add_token(token)
-=======
     with wired_limit(model, [generation_stream]):
         detokenizer = processor.detokenizer
         detokenizer.reset()
@@ -1244,9 +1219,8 @@
                 prompt_tps = input_ids.size / prompt_time
                 tic = time.perf_counter()
 
-            # Stop generation if the token is in the eos_token_ids
-            if tokenizer.stopping_criteria(token):
-                break
+        if token == tokenizer.eos_token_id:
+            break
 
             detokenizer.add_token(token, skip_special_token_ids=skip_special_token_ids)
 
@@ -1261,7 +1235,6 @@
                 generation_tps=(n + 1) / (time.perf_counter() - tic),
                 peak_memory=mx.get_peak_memory() / 1e9,
             )
->>>>>>> ef7d6bad
 
         detokenizer.finalize()
         yield GenerationResult(
