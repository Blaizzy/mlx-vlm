--- conflicted
+++ resolved
@@ -37,48 +37,6 @@
 
 MAX_FILE_SIZE_GB = 5
 
-<<<<<<< HEAD
-=======
-
-# A stream on the default device just for generation
-generation_stream = mx.new_stream(mx.default_device())
-
-
-@contextlib.contextmanager
-def wired_limit(model: nn.Module, streams: Optional[List[mx.Stream]] = None):
-    """
-    A context manager to temporarily change the wired limit.
-
-    Note, the wired limit should not be changed during an async eval.  If an
-    async eval could be running pass in the streams to synchronize with prior
-    to exiting the context manager.
-    """
-    model_bytes = tree_reduce(
-        lambda acc, x: acc + x.nbytes if isinstance(x, mx.array) else acc, model, 0
-    )
-    max_rec_size = mx.metal.device_info()["max_recommended_working_set_size"]
-    if model_bytes > 0.9 * max_rec_size:
-        model_mb = model_bytes // 2**20
-        max_rec_mb = max_rec_size // 2**20
-        print(
-            f"[WARNING] Generating with a model that requires {model_mb} MB "
-            f"which is close to the maximum recommended size of {max_rec_mb} "
-            "MB. This can be slow. See the documentation for possible work-arounds: "
-            "https://github.com/ml-explore/mlx-lm/tree/main#large-models"
-        )
-    old_limit = mx.set_wired_limit(max_rec_size)
-    try:
-        yield None
-    finally:
-        if streams is not None:
-            for s in streams:
-                mx.synchronize(s)
-        else:
-            mx.synchronize()
-        mx.set_wired_limit(old_limit)
-
-
->>>>>>> 5f69a818
 @dataclass
 class GenerationResult:
     text: str
