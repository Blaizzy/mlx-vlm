--- conflicted
+++ resolved
@@ -707,29 +707,35 @@
 def prepare_inputs(image_processor, processor, images, prompts, image_token_index):
     from transformers.image_utils import load_image
 
-    # from pprint import pprint
-    if not isinstance(images, list):
-        images = [images]
-    if not isinstance(prompts, list):
-        prompts = [prompts]
-
-    # print(len(images), len(prompts))
-    # print(images)
-    # pprint(prompts)
-    assert len(images) == len(
-        prompts
-    ), f"Number of images ({len(images)}) and prompts ({len(prompts)}) must match"
-
-    masks = None
-    loaded_images = [load_image(img) if isinstance(img, str) else img for img in images]
+    mask = None
+    if isinstance(image, str):
+        image = load_image(image)
 
     image_grid_thw = None
     if image_processor is not None:
-<<<<<<< HEAD
-        text_chunks = [processor(chunk).input_ids for chunk in prompt.split("<image>")]
-        input_ids = mx.array([text_chunks[0] + [image_token_index] + text_chunks[1]])
-        pixel_values = mx.array(image_processor.preprocess(images=[image])[0])
-        pixel_values = mx.array(mx.expand_dims(pixel_values, axis=0))
+        text_chunks = [
+            [processor(chunk).input_ids for chunk in prompt.split("<image>")]
+            for prompt in prompts
+        ]
+
+        # Find the maximum length for padding
+        max_length = max(
+            sum(len(chunk) for chunk in chunks) + 1 for chunks in text_chunks
+        )
+
+        # Pad and create input_ids
+        input_ids = []
+        for chunks in text_chunks:
+            ids = chunks[0] + [image_token_index] + chunks[1]
+            padding = [processor.pad_token_id] * (max_length - len(ids))
+            input_ids.append(mx.array(ids + padding))
+
+        input_ids = mx.array(input_ids)
+        pixel_values = image_processor.preprocess(images=loaded_images)
+        pixel_values = mx.array(np.stack(pixel_values))
+        masks = mx.array([(ids != processor.pad_token_id) for ids in input_ids]).astype(
+            mx.int32
+        )
     else:
         processor.tokenizer.pad_token = processor.tokenizer.eos_token
         try:
@@ -757,40 +763,6 @@
             return input_ids, pixel_values, inputs["image_sizes"], image_grid_thw
 
     return input_ids, pixel_values, mask, image_grid_thw
-=======
-        text_chunks = [
-            [processor(chunk).input_ids for chunk in prompt.split("<image>")]
-            for prompt in prompts
-        ]
-
-        # Find the maximum length for padding
-        max_length = max(
-            sum(len(chunk) for chunk in chunks) + 1 for chunks in text_chunks
-        )
-
-        # Pad and create input_ids
-        input_ids = []
-        for chunks in text_chunks:
-            ids = chunks[0] + [image_token_index] + chunks[1]
-            padding = [processor.pad_token_id] * (max_length - len(ids))
-            input_ids.append(mx.array(ids + padding))
-
-        input_ids = mx.array(input_ids)
-        pixel_values = image_processor.preprocess(images=loaded_images)
-        pixel_values = mx.array(np.stack(pixel_values))
-        masks = mx.array([(ids != processor.pad_token_id) for ids in input_ids]).astype(
-            mx.int32
-        )
-    else:
-        inputs = processor(prompts, loaded_images, return_tensors="np", padding=True)
-        pixel_values = mx.array(inputs["pixel_values"])
-        input_ids = mx.array(inputs["input_ids"])
-        masks = mx.array(inputs["attention_mask"])
-        if "image_sizes" in inputs:
-            return input_ids, pixel_values, inputs["image_sizes"]
-
-    return input_ids, pixel_values, masks
->>>>>>> dab901c5
 
 
 def generate_step(
