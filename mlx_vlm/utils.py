--- conflicted
+++ resolved
@@ -26,14 +26,9 @@
     PreTrainedTokenizerFast,
 )
 
-<<<<<<< HEAD
-from .models.base import BaseImageProcessor
-from .models.cache import KVCache, SimpleKVCache
-from .sample_utils import top_p_sampling
-=======
+
 from .models.base import BaseImageProcessor, KVCache, SimpleKVCache
 from .sample_utils import top_p_sampling, make_sampler
->>>>>>> 074bd7fc
 from .tokenizer_utils import load_tokenizer
 from .trainer import apply_lora_layers
 
