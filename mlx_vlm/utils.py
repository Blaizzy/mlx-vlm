import glob
import importlib
import inspect
import json
import logging
from io import BytesIO
from pathlib import Path
from textwrap import dedent
from typing import Any, List, Optional, Tuple, Union

import mlx.core as mx
import mlx.nn as nn
import numpy as np
import requests
import soundfile as sf
from huggingface_hub import snapshot_download
from mlx.utils import tree_flatten
from PIL import Image, ImageOps
from transformers import (
    AutoConfig,
    AutoProcessor,
    PreTrainedTokenizer,
    PreTrainedTokenizerFast,
)

from .models.base import BaseImageProcessor
from .tokenizer_utils import load_tokenizer
from .trainer import apply_lora_layers

# Constants
MODEL_REMAPPING = {
    "llava_qwen2": "fastvlm",  # Apple's FastVLM, note it's different to the one below
    "llava-qwen2": "llava_bunny",
    "bunny-llama": "llava_bunny",
    "lfm2-vl": "lfm2_vl",
    "cohere2_vision": "aya_vision",
}

MAX_FILE_SIZE_GB = 5

MODEL_CONVERSION_DTYPES = ["float16", "bfloat16", "float32"]


def skip_multimodal_module(path: str) -> bool:
    """
    Check if a multimodal module (vision/audio) should skip quantization.

    Args:
        path: The module path to check

    Returns:
        bool: True if the module is multimodal and should skip quantization, False otherwise
    """
    return (
        "vision_model" in path
        or "vision_tower" in path
        or "sam_model" in path
        or "audio_model" in path
        or "audio_tower" in path
    )


def get_model_and_args(config: dict):
    """
    Retrieve the model object based on the configuration.

    Args:
        config (dict): The model configuration.

    Returns:
        A tuple containing the Model class and the ModelArgs class.
    """
    model_type = config["model_type"].lower()

    model_type = MODEL_REMAPPING.get(model_type, model_type)

    try:
        arch = importlib.import_module(f"mlx_vlm.models.{model_type}")
    except ImportError:
        msg = f"Model type {model_type} not supported."
        logging.error(msg)
        raise ValueError(msg)

    return arch, model_type


def get_model_path(
    path_or_hf_repo: str, revision: Optional[str] = None, force_download: bool = False
) -> Path:
    """
    Ensures the model is available locally. If the path does not exist locally,
    it is downloaded from the Hugging Face Hub.

    Args:
        path_or_hf_repo (str): The local path or Hugging Face repository ID of the model.
        revision (str, optional): A revision id which can be a branch name, a tag, or a commit hash.

    Returns:
        Path: The path to the model.
    """
    model_path = Path(path_or_hf_repo)
    if not model_path.exists():
        model_path = Path(
            snapshot_download(
                repo_id=path_or_hf_repo,
                revision=revision,
                allow_patterns=[
                    "*.json",
                    "*.safetensors",
                    "*.py",
                    "*.model",
                    "*.tiktoken",
                    "*.txt",
                    "*.jinja",
                ],
                force_download=force_download,
            )
        )
    return model_path


def load_model(model_path: Path, lazy: bool = False, **kwargs) -> nn.Module:
    """
    Load and initialize the model from a given path.

    Args:
        model_path (Path): The path to load the model from.
        lazy (bool): If False eval the model parameters to make sure they are
            loaded in memory before returning, otherwise they will be loaded
            when needed. Default: ``False``
        revision (str, optional): A revision id which can be a branch name,
            a tag, or a commit hash. Default: ``None``.

    Returns:
        nn.Module: The loaded and initialized model.

    Raises:
        FileNotFoundError: If the weight files (.safetensors) are not found.
        ValueError: If the model class or args class are not found or cannot be instantiated.
    """
    config = load_config(model_path, **kwargs)
    quantization = config.get("quantization", None)

    weight_files = glob.glob(str(model_path / "*.safetensors"))
    if not weight_files:
        logging.error(f"No safetensors found in {model_path}")
        message = f"""
No safetensors found in {model_path}
Create safetensors using the following code:
```
from transformers import AutoModelForCausalLM, AutoProcessor

model_id= "<huggingface_model_id>"
model = AutoModelForCausalLM.from_pretrained(model_id)
processor = AutoProcessor.from_pretrained(model_id)

model.save_pretrained("<local_dir>")
processor.save_pretrained("<local_dir>")
```
Then use the <local_dir> as the --hf-path in the convert script.
```
python -m mlx_vlm.convert --hf-path <local_dir> --mlx-path <mlx_dir>
```
        """
        raise FileNotFoundError(message)

    weights = {}
    for wf in weight_files:
        weights.update(mx.load(wf))

    model_class, _ = get_model_and_args(config=config)

    # Initialize text and vision configs if not present
    config.setdefault("text_config", {})
    config.setdefault("vision_config", {})
    config.setdefault("audio_config", {})

    # Initialize model config and update it with module configs
    model_config = model_class.ModelConfig.from_dict(config)
    modules = ["text", "vision", "perceiver", "projector", "audio"]
    model_config = update_module_configs(model_config, model_class, config, modules)

    model = model_class.Model(model_config)

    # Sanitize weights
    weights = sanitize_weights(model, weights)
    weights = sanitize_weights(
        model_class.VisionModel, weights, model_config.vision_config
    )
    weights = sanitize_weights(
        model_class.LanguageModel, weights, model_config.text_config
    )
    if hasattr(model_class, "AudioModel"):
        weights = sanitize_weights(
            model_class.AudioModel, weights, model_config.audio_config
        )

    if (quantization := config.get("quantization", None)) is not None:
        # Handle legacy models which may or may not have vision quantized
        # TODO: Re-upload the models with the new quantization config and remove this
        skip_vision = config.get("vision_config", {}).get("skip_vision", False)

        def get_class_predicate(p, m):
            # Always skip vision and audio models
            if skip_multimodal_module(p) and skip_vision:
                return False
            # Handle custom per layer quantizations
            if p in config["quantization"]:
                return config["quantization"][p]
            if not hasattr(m, "to_quantized"):
                return False
            # Skip layers not divisible by 64
            if hasattr(m, "weight") and m.weight.size % 64 != 0:
                return False
            # Handle legacy models which may not have everything quantized
            return f"{p}.scales" in weights

        nn.quantize(
            model,
            group_size=quantization["group_size"],
            bits=quantization["bits"],
            class_predicate=get_class_predicate,
        )

    model.load_weights(list(weights.items()))
    if not lazy:
        mx.eval(model.parameters())

    model.eval()
    return model


def sanitize_weights(model_obj, weights, config=None):
    """Helper function to sanitize weights if the model has a sanitize method"""
    if hasattr(model_obj, "sanitize"):
        if config is not None:
            model_obj = model_obj(config)
        weights = model_obj.sanitize(weights)
    return weights


def update_module_configs(model_config, model_class, config, modules):
    """Updates configuration for model modules like text and vision modules.

    Args:
        model_config: The model configuration object that will be updated
        model_class: The model class containing component config classes
        config: Dictionary containing configuration parameters
        modules: List of module names to update configs for (e.g. ["text", "vision"])

    Returns:
        The updated model_config object
    """
    for config_name in modules:
        config_attr = f"{config_name}_config"
        if hasattr(model_config, config_attr):
            config_class = getattr(model_class, f"{config_name.title()}Config")
            setattr(
                model_config, config_attr, config_class.from_dict(config[config_attr])
            )
    return model_config


def load(
    path_or_hf_repo: str,
    adapter_path: Optional[str] = None,
    lazy: bool = False,
    revision: Optional[str] = None,
    **kwargs,
) -> Tuple[nn.Module, Union[PreTrainedTokenizer, PreTrainedTokenizerFast]]:
    """
    Load the model and tokenizer from a given path or a huggingface repository.

    Args:
        path_or_hf_repo (Path): The path or the huggingface repository to load the model from.
        tokenizer_config (dict, optional): Configuration parameters specifically for the tokenizer.
            Defaults to an empty dictionary.
        adapter_path (str, optional): Path to the LoRA adapters. If provided, applies LoRA layers
            to the model. Default: ``None``.
        lazy (bool): If False eval the model parameters to make sure they are
            loaded in memory before returning, otherwise they will be loaded
            when needed. Default: ``False``
        revision (str, optional): A revision id which can be a branch name,
            a tag, or a commit hash. Default: ``None``.
    Returns:
        Tuple[nn.Module, TokenizerWrapper]: A tuple containing the loaded model and tokenizer.

    Raises:
        FileNotFoundError: If config file or safetensors are not found.
        ValueError: If model class or args class are not found.
    """
    force_download = kwargs.get("force_download", False)
    model_path = get_model_path(
        path_or_hf_repo, force_download=force_download, revision=revision
    )
    model = load_model(model_path, lazy, **kwargs)
    if adapter_path is not None:
        model = apply_lora_layers(model, adapter_path)
        model.eval()

    image_processor = load_image_processor(model_path, **kwargs)

    # Get the eos_token_id from the model config
    eos_token_id = getattr(model.config, "eos_token_id", None)

    processor = load_processor(model_path, True, eos_token_ids=eos_token_id, **kwargs)

    if image_processor is not None:
        processor.image_processor = image_processor

    return model, processor


def load_config(model_path: Union[str, Path], **kwargs) -> dict:
    """Load model configuration from a path or Hugging Face repo.

    Args:
        model_path: Local path or Hugging Face repo ID to load config from
        **kwargs: Additional keyword arguments to pass to the config loader

    Returns:
        dict: Model configuration

    Raises:
        FileNotFoundError: If config.json is not found at the path
    """
    if isinstance(model_path, str):
        model_path = get_model_path(model_path)

    try:
        with open(model_path / "config.json", encoding="utf-8") as f:
            return json.load(f)
    except FileNotFoundError as exc:
        raise FileNotFoundError(f"Config not found at {model_path}") from exc


def load_image_processor(model_path: Union[str, Path], **kwargs) -> BaseImageProcessor:
    if isinstance(model_path, str):
        model_path = get_model_path(model_path)

    if not kwargs:
        config = load_config(model_path, trust_remote_code=True)
    else:
        config = load_config(model_path, **kwargs)

    model_class, _ = get_model_and_args(config)
    image_processor = None

    if hasattr(model_class, "ImageProcessor"):
        init_signature = inspect.signature(model_class.ImageProcessor.__init__)

        if "config" in init_signature.parameters:
            image_processor = model_class.ImageProcessor(config=config)
        else:
            image_processor = model_class.ImageProcessor()

    return image_processor


def load_processor(
    model_path, add_detokenizer=True, eos_token_ids=None, **kwargs
) -> Union[PreTrainedTokenizer, PreTrainedTokenizerFast]:

    processor = AutoProcessor.from_pretrained(model_path, **kwargs)
    if add_detokenizer:
        detokenizer_class = load_tokenizer(model_path, return_tokenizer=False)

        # Get the tokenizer object
        tokenizer_obj = (
            processor.tokenizer if hasattr(processor, "tokenizer") else processor
        )

        # Instantiate the detokenizer
        processor.detokenizer = detokenizer_class(tokenizer_obj)

        # Determine the EOS token IDs, prioritizing the function argument
        final_eos_token_ids = (
            eos_token_ids if eos_token_ids is not None else tokenizer_obj.eos_token_ids
        )

        # Create and assign the StoppingCriteria
        criteria = StoppingCriteria(final_eos_token_ids, tokenizer_obj)
        if hasattr(processor, "tokenizer"):
            processor.tokenizer.stopping_criteria = criteria
        else:
            processor.stopping_criteria = criteria

    return processor


def fetch_from_hub(
    model_path: Path, lazy: bool = False, **kwargs
) -> Tuple[nn.Module, dict, PreTrainedTokenizer]:
    model = load_model(model_path, lazy, **kwargs)
    config = load_config(model_path, **kwargs)
    processor = load_processor(
        model_path,
        add_detokenizer=False,
        eos_token_ids=config.get("eos_token_id", None),
        **kwargs,
    )
    return model, config, processor


def make_shards(weights: dict, max_file_size_gb: int = MAX_FILE_SIZE_GB) -> list:
    """
    Splits the weights into smaller shards.

    Args:
        weights (dict): Model weights.
        max_file_size_gb (int): Maximum size of each shard in gigabytes.

    Returns:
        list: List of weight shards.
    """
    max_file_size_bytes = max_file_size_gb << 30
    shards = []
    shard, shard_size = {}, 0
    for k, v in weights.items():
        if shard_size + v.nbytes > max_file_size_bytes:
            shards.append(shard)
            shard, shard_size = {}, 0
        shard[k] = v
        shard_size += v.nbytes
    shards.append(shard)
    return shards


def upload_to_hub(path: str, upload_repo: str, hf_path: str):
    """
    Uploads the model to Hugging Face hub.

    Args:
        path (str): Local path to the model.
        upload_repo (str): Name of the HF repo to upload to.
        hf_path (str): Path to the original Hugging Face model.
    """
    import os

    from huggingface_hub import HfApi, ModelCard, logging

    from . import __version__

    card = ModelCard.load(hf_path)
    card.data.tags = ["mlx"] if card.data.tags is None else card.data.tags + ["mlx"]
    card.text = dedent(
        f"""
        # {upload_repo}
        This model was converted to MLX format from [`{hf_path}`]() using mlx-vlm version **{__version__}**.
        Refer to the [original model card](https://huggingface.co/{hf_path}) for more details on the model.
        ## Use with mlx

        ```bash
        pip install -U mlx-vlm
        ```

        ```bash
        python -m mlx_vlm.generate --model {upload_repo} --max-tokens 100 --temperature 0.0 --prompt "Describe this image." --image <path_to_image>
        ```
        """
    )
    card.save(os.path.join(path, "README.md"))

    logging.set_verbosity_info()

    api = HfApi()
    api.create_repo(repo_id=upload_repo, exist_ok=True)
    api.upload_folder(
        folder_path=path,
        repo_id=upload_repo,
        repo_type="model",
    )
    print(f"Upload successful, go to https://huggingface.co/{upload_repo} for details.")


def apply_repetition_penalty(logits: mx.array, generated_tokens: Any, penalty: float):
    """
    Apply repetition penalty to specific logits based on the given context.

    Paper: https://arxiv.org/abs/1909.05858

    Args:
        logits (mx.array): The logits produced by the language model.
        generated_tokens (any): A list of N previous tokens.
        penalty (float): The repetition penalty factor to be applied.

    Returns:
        logits (mx.array): Logits with repetition penalty applied to generated tokens.
    """
    if len(generated_tokens) > 0:
        indices = mx.array([token for token in generated_tokens])
        selected_logits = logits[:, indices]
        selected_logits = mx.where(
            selected_logits < 0, selected_logits * penalty, selected_logits / penalty
        )
        logits[:, indices] = selected_logits
    return logits


def save_weights(
    save_path: Union[str, Path],
    model: nn.Module,
    *,
    donate_weights: bool = False,
) -> None:
    """Save model weights into specified directory."""
    if isinstance(save_path, str):
        save_path = Path(save_path)

    weights = dict(tree_flatten(model.parameters()))
    del model

    save_path.mkdir(parents=True, exist_ok=True)

    shards = make_shards(weights)
    shards_count = len(shards)
    shard_file_format = (
        "model-{:05d}-of-{:05d}.safetensors"
        if shards_count > 1
        else "model.safetensors"
    )

    total_size = sum(v.nbytes for v in weights.values())
    index_data = {"metadata": {"total_size": total_size}, "weight_map": {}}

    # Write the weights and make sure no references are kept other than the
    # necessary ones
    if donate_weights:
        weights.clear()
        del weights

    for i in range(len(shards)):
        shard = shards[i]
        shards[i] = None
        shard_name = shard_file_format.format(i + 1, shards_count)
        shard_path = save_path / shard_name

        mx.save_safetensors(str(shard_path), shard, metadata={"format": "mlx"})

        for weight_name in shard.keys():
            index_data["weight_map"][weight_name] = shard_name
        del shard

    index_data["weight_map"] = {
        k: index_data["weight_map"][k] for k in sorted(index_data["weight_map"])
    }

    with open(save_path / "model.safetensors.index.json", "w") as f:
        json.dump(
            index_data,
            f,
            indent=4,
        )


def save_config(
    config: dict,
    config_path: Union[str, Path],
) -> None:
    """Save the model configuration to the ``config_path``.

    The final configuration will be sorted before saving for better readability.

    Args:
        config (dict): The model configuration.
        config_path (Union[str, Path]): Model configuration file path.
    """
    # Clean unused keys
    config.pop("_name_or_path", None)
    config.pop("torch_dtype", None)

    # sort the config for better readability
    config = dict(sorted(config.items()))

    # write the updated config to the config_path (if provided)
    with open(config_path, "w") as fid:
        json.dump(config, fid, indent=4)


def load_image(image_source: Union[str, Path, BytesIO], timeout: int = 10):
    """
    Helper function to load an image from either a URL or file.
    """
    if (
        isinstance(image_source, BytesIO)
        or (isinstance(image_source, str) and image_source.startswith("data:image/"))
        or Path(image_source).is_file()
    ):
        # for base64 encoded images
        try:
            if image_source.startswith("data:image/"):
                import base64

                if "," not in image_source:
                    raise ValueError(
                        "Invalid data URI format - missing comma separator"
                    )

                _, data = image_source.split(",", 1)
                image_source = BytesIO(base64.b64decode(data))

            image = Image.open(image_source)
        except IOError as e:
            raise ValueError(
                f"Failed to load image from {image_source} with error: {e}"
            ) from e
    elif image_source.startswith(("http://", "https://")):
        try:
            response = requests.get(image_source, stream=True, timeout=timeout)
            response.raise_for_status()
            image = Image.open(response.raw)
        except Exception as e:
            raise ValueError(
                f"Failed to load image from URL: {image_source} with error {e}"
            ) from e
    else:
        raise ValueError(
            f"The image {image_source} must be a valid URL or existing file."
        )

    image = ImageOps.exif_transpose(image)
    image = image.convert("RGB")
    return image


def resize_image(img, max_size):

    ratio = min(max_size[0] / img.width, max_size[1] / img.height)
    new_size = (int(img.width * ratio), int(img.height * ratio))
    return img.resize(new_size)


def process_image(img, resize_shape, image_processor):
    if isinstance(img, str):
        img = load_image(img)
    if resize_shape is not None and not isinstance(image_processor, BaseImageProcessor):
        img = resize_image(img, resize_shape)
    return img


def resample_audio(audio: np.ndarray, orig_sr: int, target_sr: int) -> np.ndarray:
    """Resample audio using linear interpolation."""
    if orig_sr == target_sr:
        return audio

    # Calculate the resampling ratio
    ratio = target_sr / orig_sr

    # Handle different audio shapes
    if audio.ndim == 1:
        # Mono audio - simple case
        new_length = int(len(audio) * ratio)
        old_indices = np.arange(len(audio))
        new_indices = np.linspace(0, len(audio) - 1, new_length)
        resampled = np.interp(new_indices, old_indices, audio)

    elif audio.ndim == 2:
        # Multi-channel audio - transpose to (samples, channels) if needed
        if audio.shape[0] < audio.shape[1]:
            audio = audio.T

        # Resample each channel
        n_samples, n_channels = audio.shape
        new_length = int(n_samples * ratio)
        old_indices = np.arange(n_samples)
        new_indices = np.linspace(0, n_samples - 1, new_length)

        resampled = np.zeros((new_length, n_channels))
        for i in range(n_channels):
            resampled[:, i] = np.interp(new_indices, old_indices, audio[:, i])
    else:
        raise ValueError(f"Audio array has unsupported shape: {audio.shape}")

    return resampled


def load_audio(
    file: str,
    sr: int,
    timeout: int = 10,
):
    """
    Helper function to load audio from either a URL or file.
    """
    if file.startswith(("http://", "https://")):
        try:
            response = requests.get(file, stream=True, timeout=timeout)
            response.raise_for_status()
            audio, sample_rate = sf.read(BytesIO(response.content), always_2d=True)
        except Exception as e:
            raise ValueError(
                f"Failed to load audio from URL: {file} with error {e}"
            ) from e
    else:
        audio, sample_rate = sf.read(file, always_2d=True)

    if sample_rate != sr:
        audio = resample_audio(audio, sample_rate, sr)
    return np.array(audio).mean(axis=1)


def process_inputs(
    processor,
    prompts,
    images=None,
    audio=None,
    add_special_tokens=False,
    padding=True,
    padding_side="left",
    return_tensors="mlx",
    **kwargs,
):
    # Get the process method from the processor
    process_method = getattr(processor, "process", processor)

    # Prepare arguments
    args = {
        "text": prompts,
        "images": images,
        "padding": padding,
        "padding_side": padding_side,
        "return_tensors": return_tensors,
    }

    # Add special tokens if supported
    if "add_special_tokens" in inspect.signature(process_method).parameters:
        args["add_special_tokens"] = add_special_tokens

    for param in inspect.signature(process_method).parameters.keys():
        if param in kwargs.keys():
            args[param] = kwargs.get(param, None)
            break

    # Add audio if provided and supported
    if audio is not None:
        if "audio" in inspect.signature(process_method).parameters:
            args["audio"] = audio
        else:
            raise ValueError(f"Processor {processor} does not support audio parameter")

    return process_method(**args)


def process_inputs_with_fallback(
    processor,
    prompts,
    images,
    audio,
    add_special_tokens=False,
    return_tensors="mlx",
    **kwargs,
):
    # First attempt with specified return_tensors
    try:
        return process_inputs(
            processor,
            prompts=prompts,
            images=images,
            audio=audio,
            add_special_tokens=add_special_tokens,
            return_tensors=return_tensors,
            **kwargs,
        )
    except Exception as e:
        # Fallback to PyTorch tensors if MLX fails
        if return_tensors != "pt":
            try:
                return process_inputs(
                    processor,
                    prompts=prompts,
                    images=images,
                    audio=audio,
                    add_special_tokens=add_special_tokens,
                    return_tensors="pt",
                    **kwargs,
                )
            except Exception as fallback_error:
                raise ValueError(
                    f"Failed to process inputs with error: {fallback_error}"
                ) from fallback_error

        raise ValueError(f"Failed to process inputs with error: {e}")


def prepare_inputs(
    processor,
    images=None,
    audio=None,
    prompts=None,
    image_token_index=None,
    resize_shape=None,
    add_special_tokens=False,
<<<<<<< HEAD
    padding=True,
    padding_side="left",
    pad_to_uniform_size=False,
=======
    **kwargs,
>>>>>>> cc9609ee
):

    if not images and not audio:
        tokenizer = (
            processor.tokenizer if hasattr(processor, "tokenizer") else processor
        )
        inputs = tokenizer(
            prompts,
            add_special_tokens=add_special_tokens,
            padding=padding,
            padding_side=padding_side,
        )
        input_ids = mx.array([inputs.input_ids])
        mask = mx.array([inputs.attention_mask])
        return {
            "input_ids": input_ids,
            "attention_mask": mask,
        }

    # Process images
    if images is not None:
        if not isinstance(images, list):
            images = [images]

        image_processor = (
            processor.image_processor if hasattr(processor, "image_processor") else None
        )
        images = [process_image(img, resize_shape, image_processor) for img in images]

        # Pad all images to the size of the largest
        if len(images) > 1 and pad_to_uniform_size:
            max_width = max(img.width for img in images)
            max_height = max(img.height for img in images)

            padded_images = []
            for img in images:
                if img.width != max_width or img.height != max_height:
                    # Create a new image with the max dimensions, filled with black
                    padded_img = Image.new(
                        "RGB", (max_width, max_height), (255, 255, 255)
                    )
                    # Center the original image
                    x_offset = (max_width - img.width) // 2
                    y_offset = (max_height - img.height) // 2
                    padded_img.paste(img, (x_offset, y_offset))
                    padded_images.append(padded_img)
                else:
                    padded_images.append(img)
            images = padded_images

    # Process audio
    if audio is not None:
        if not isinstance(audio, list):
            audio = [audio]

        if len(audio) > 1:
            print(
                "\033[33mWarning\033[0m: Single prompt with multiple audio files is not supported yet. Using the first audio file.\n"
            )
            audio = audio[:1]

        audio = [
            load_audio(audio_file, sr=processor.feature_extractor.sampling_rate)
            for audio_file in audio
        ]

    model_inputs = {}

    if hasattr(processor, "image_processor") and isinstance(
        processor.image_processor, BaseImageProcessor
    ):
        if not isinstance(prompts, list):
            prompts = [prompts]

        processor.pad_token = processor.eos_token
        text_chunks = [
            [processor(chunk).input_ids for chunk in prompt.split("<image>")]
            for prompt in prompts
        ]

        # Find the maximum length for padding
        max_length = max(
            sum(len(chunk) for chunk in chunks) + 1 for chunks in text_chunks
        )

        # Pad and create input_ids
        input_ids = []
        for chunks in text_chunks:
            ids = chunks[0] + [image_token_index] + chunks[1]
            padding = [processor.pad_token_id] * (max_length - len(ids))
            input_ids.append(mx.array(ids + padding))

        model_inputs["input_ids"] = mx.array(input_ids)
        pixel_values = processor.image_processor.preprocess(images=images)
        model_inputs["pixel_values"] = mx.array(np.stack(pixel_values))
        model_inputs["attention_mask"] = mx.array(
            [(ids != processor.pad_token_id) for ids in input_ids]
        ).astype(mx.int32)

    else:
        if hasattr(processor, "tokenizer"):
            processor.tokenizer.pad_token = processor.tokenizer.eos_token

        inputs = process_inputs_with_fallback(
            processor,
            images=images,
            audio=audio,
            prompts=prompts,
            add_special_tokens=add_special_tokens,
            **kwargs,
        )

        if "images" in inputs:
            inputs["pixel_values"] = inputs["images"]
            inputs.pop("images")

        model_inputs["attention_mask"] = (
            mx.array(inputs["attention_mask"]) if "attention_mask" in inputs else None
        )

        # Convert inputs to model_inputs with mx.array if present
        for key, value in inputs.items():
            if key not in model_inputs:
                if isinstance(value, (str, list, mx.array)):
                    model_inputs[key] = value
                else:
                    model_inputs[key] = mx.array(value)

    return model_inputs


class StoppingCriteria:
    def __init__(self, eos_token_ids: List[int], tokenizer=None):

        if isinstance(eos_token_ids, int):
            self.eos_token_ids = [eos_token_ids]
        else:
            self.eos_token_ids = eos_token_ids

        self.tokenizer = tokenizer

    def add_eos_token_ids(self, new_eos_token_ids: Union[int, List[int]] = None):
        """
        Add new token IDs to the list of EOS token IDs.

        Args:
            new_eos_token_ids: Integer, string, or list of integers/strings representing token IDs to add.
                               If strings are provided, they will be converted to integers if possible.
        """
        if new_eos_token_ids is None:
            return

        if self.tokenizer is None:
            raise ValueError("Processor is not provided")

        if new_eos_token_ids is not None:
            if isinstance(new_eos_token_ids, str):
                new_eos_token_ids = [new_eos_token_ids]
            new_eos_token_ids = [
                self.tokenizer.encode(" " + token, add_special_tokens=False)[-1]
                for token in new_eos_token_ids
            ]
            self.eos_token_ids.extend(new_eos_token_ids)

    def reset(self, eos_token_ids: List[int] = None):
        eos_token_ids = (
            eos_token_ids if eos_token_ids is not None else self.tokenizer.eos_token_ids
        )

        if isinstance(eos_token_ids, int):
            eos_token_ids = [eos_token_ids]

        if self.eos_token_ids != eos_token_ids:
            self.eos_token_ids = eos_token_ids

    def __call__(self, input_ids: mx.array) -> bool:
        return input_ids in self.eos_token_ids


def print_array_report(t: mx.array, label: Optional[str]) -> dict:
    """
    Return a dictionary report of an MLX array similar to PyTorch's tensor representation.
    Args:
        arr: MLX array to analyze
    Returns:
        Dictionary containing shape, dtype, value representation, and statistics
    """

    from pprint import pprint

    # Get basic statistics
    mean_val = mx.mean(t)
    std_val = mx.std(t)
    min_val = mx.min(t)
    max_val = mx.max(t)

    report = {
        "shape": f"{tuple(t.shape)}",
        "dtype": str(t.dtype),
        "value": repr(t),
        "mean": f"array({mean_val}, dtype={t.dtype})",
        "std": f"array({std_val}, dtype={t.dtype})",
        "min": f"array({min_val}, dtype={t.dtype})",
        "max": f"array({max_val}, dtype={t.dtype})",
        "label": label if label else "array",
    }

    # Print each field, handling 'value' specially
    print("{")
    for key, value in report.items():
        if key == "value":
            print(f" '{key}': {value},")  # No quotes around value
        else:
            print(f" '{key}': {repr(value)},")
    print("}")
    return report<|MERGE_RESOLUTION|>--- conflicted
+++ resolved
@@ -790,13 +790,10 @@
     image_token_index=None,
     resize_shape=None,
     add_special_tokens=False,
-<<<<<<< HEAD
     padding=True,
     padding_side="left",
     pad_to_uniform_size=False,
-=======
     **kwargs,
->>>>>>> cc9609ee
 ):
 
     if not images and not audio:
