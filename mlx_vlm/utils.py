--- conflicted
+++ resolved
@@ -27,14 +27,8 @@
 )
 
 
-<<<<<<< HEAD
 from .models.base import BaseImageProcessor, KVCache, SimpleKVCache
-from .sample_utils import top_p_sampling, make_sampler
-=======
-from .models.base import BaseImageProcessor
-from .models.cache import KVCache, SimpleKVCache
 from .sample_utils import top_p_sampling, apply_top_k, apply_top_p, apply_min_p
->>>>>>> d82590d5
 from .tokenizer_utils import load_tokenizer
 from .trainer import apply_lora_layers
 
